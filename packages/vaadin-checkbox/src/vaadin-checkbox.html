--- conflicted
+++ resolved
@@ -113,11 +113,7 @@
         }
 
         static get version() {
-<<<<<<< HEAD
-          return '2.0.0-pre.4';
-=======
           return '2.2.0-alpha1';
->>>>>>> 12f28722
         }
 
         static get properties() {
