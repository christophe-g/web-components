--- conflicted
+++ resolved
@@ -1,11 +1,6 @@
 {
-<<<<<<< HEAD
   "name": "@vaadin/vaadin-checkbox",
-  "version": "2.0.0-pre.4",
-=======
-  "name": "vaadin-checkbox",
   "version": "2.2.0-alpha1",
->>>>>>> 12f28722
   "description": "vaadin-checkbox",
   "main": "vaadin-checkbox.html",
   "repository": "vaadin/vaadin-checkbox",
@@ -27,11 +22,7 @@
     "preversion": "gulp version:update"
   },
   "devDependencies": {
-<<<<<<< HEAD
-=======
-    "bower": "latest",
     "coveralls": "^3.0.1",
->>>>>>> 12f28722
     "eslint": "^4.0.0",
     "eslint-config-vaadin": "latest",
     "eslint-plugin-html": "^4.0.0",
@@ -47,12 +38,8 @@
     "gulp-stylelint": "^7.0.0",
     "stylelint": "^9.0.0",
     "stylelint-config-vaadin": "latest",
-<<<<<<< HEAD
-    "web-component-tester": "^6.1.5"
-=======
     "wct-istanbul": "^0.14.3",
     "web-component-tester": "^6.1.5",
     "yargs": "^8.0.0"
->>>>>>> 12f28722
   }
 }