--- conflicted
+++ resolved
@@ -25,22 +25,13 @@
   "dependencies": {
     "polymer": "^2.0.0",
     "iron-media-query": "^2.0.0",
-<<<<<<< HEAD
     "vaadin-control-state-mixin": "vaadin/vaadin-control-state-mixin#p3-preview",
     "vaadin-themable-mixin": "vaadin/vaadin-themable-mixin#p3-preview",
     "vaadin-text-field": "vaadin/vaadin-text-field#p3-preview",
     "vaadin-overlay": "vaadin/vaadin-overlay#p3-preview",
     "vaadin-lumo-styles": "vaadin/vaadin-lumo-styles#p3-preview",
+    "vaadin-material-styles": "vaadin/vaadin-material-styles#^1.0.0",
     "vaadin-element-mixin": "vaadin/vaadin-element-mixin#p3-preview"
-=======
-    "vaadin-control-state-mixin": "vaadin/vaadin-control-state-mixin#^2.0.0",
-    "vaadin-themable-mixin": "^1.1.3",
-    "vaadin-text-field": "^2.1.0",
-    "vaadin-overlay": "^3.1.0",
-    "vaadin-lumo-styles": "vaadin/vaadin-lumo-styles#^1.0.0",
-    "vaadin-material-styles": "vaadin/vaadin-material-styles#^1.0.0",
-    "vaadin-element-mixin": "vaadin/vaadin-element-mixin#^1.0.1"
->>>>>>> 8b2ecee4
   },
   "devDependencies": {
     "iron-test-helpers": "^2.0.0",
@@ -49,14 +40,8 @@
     "iron-icon": "^2.0.1",
     "webcomponentsjs": "^1.0.0",
     "web-component-tester": "^6.1.5",
-<<<<<<< HEAD
     "vaadin-demo-helpers": "vaadin/vaadin-demo-helpers#p3-preview",
     "vaadin-list-box": "vaadin/vaadin-list-box#p3-preview",
     "vaadin-item": "vaadin/vaadin-item#p3-preview"
-=======
-    "vaadin-demo-helpers": "^1.2.0",
-    "vaadin-list-box": "^1.1.0",
-    "vaadin-item": "^2.1.0"
->>>>>>> 8b2ecee4
   }
 }