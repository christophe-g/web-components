<!--
@license
Copyright (c) 2017 Vaadin Ltd.
This program is available under Apache License Version 2.0, available at https://vaadin.com/license/
-->

<link rel="import" href="../../polymer/polymer-element.html">
<link rel="import" href="../../polymer/lib/elements/custom-style.html">
<link rel="import" href="../../vaadin-themable-mixin/vaadin-themable-mixin.html">
<link rel="import" href="../../vaadin-control-state-mixin/vaadin-control-state-mixin.html">
<link rel="import" href="../../iron-resizable-behavior/iron-resizable-behavior.html">
<link rel="import" href="../../iron-media-query/iron-media-query.html">
<link rel="import" href="../../vaadin-element-mixin/vaadin-element-mixin.html">
<link rel="import" href="vaadin-dropdown-menu-overlay.html">
<link rel="import" href="vaadin-dropdown-menu-text-field.html">

<custom-style>
  <style>
    @font-face {
      font-family: "vaadin-dropdown-menu-icons";
      src: url(data:application/font-woff;charset=utf-8;base64,d09GRgABAAAAAASEAAsAAAAABDgAAQAAAAAAAAAAAAAAAAAAAAAAAAAAAABPUy8yAAABCAAAAGAAAABgDxIGKmNtYXAAAAFoAAAAVAAAAFQXVtKHZ2FzcAAAAbwAAAAIAAAACAAAABBnbHlmAAABxAAAAHwAAAB8CohkJ2hlYWQAAAJAAAAANgAAADYOavgEaGhlYQAAAngAAAAkAAAAJAarA8ZobXR4AAACnAAAABQAAAAUCAABP2xvY2EAAAKwAAAADAAAAAwAKABSbWF4cAAAArwAAAAgAAAAIAAHABduYW1lAAAC3AAAAYYAAAGGmUoJ+3Bvc3QAAARkAAAAIAAAACAAAwAAAAMEAAGQAAUAAAKZAswAAACPApkCzAAAAesAMwEJAAAAAAAAAAAAAAAAAAAAARAAAAAAAAAAAAAAAAAAAAAAQAAA6QADwP/AAEADwABAAAAAAQAAAAAAAAAAAAAAIAAAAAAAAwAAAAMAAAAcAAEAAwAAABwAAwABAAAAHAAEADgAAAAKAAgAAgACAAEAIOkA//3//wAAAAAAIOkA//3//wAB/+MXBAADAAEAAAAAAAAAAAAAAAEAAf//AA8AAQAAAAAAAAAAAAIAADc5AQAAAAABAAAAAAAAAAAAAgAANzkBAAAAAAEAAAAAAAAAAAACAAA3OQEAAAAAAQE/AUAC6QIVABQAAAEwFx4BFxYxMDc+ATc2MTAjKgEjIgE/ISJPIiEhIk8iIUNCoEJDAhUhIk8iISEiTyIhAAEAAAABAABvL5bdXw889QALBAAAAAAA1jHaeQAAAADWMdp5AAAAAALpAhUAAAAIAAIAAAAAAAAAAQAAA8D/wAAABAAAAAAAAukAAQAAAAAAAAAAAAAAAAAAAAUEAAAAAAAAAAAAAAAAAAAABAABPwAAAAAACgAUAB4APgABAAAABQAVAAEAAAAAAAIAAAAAAAAAAAAAAAAAAAAAAAAADgCuAAEAAAAAAAEABwAAAAEAAAAAAAIABwBgAAEAAAAAAAMABwA2AAEAAAAAAAQABwB1AAEAAAAAAAUACwAVAAEAAAAAAAYABwBLAAEAAAAAAAoAGgCKAAMAAQQJAAEADgAHAAMAAQQJAAIADgBnAAMAAQQJAAMADgA9AAMAAQQJAAQADgB8AAMAAQQJAAUAFgAgAAMAAQQJAAYADgBSAAMAAQQJAAoANACkaWNvbW9vbgBpAGMAbwBtAG8AbwBuVmVyc2lvbiAxLjAAVgBlAHIAcwBpAG8AbgAgADEALgAwaWNvbW9vbgBpAGMAbwBtAG8AbwBuaWNvbW9vbgBpAGMAbwBtAG8AbwBuUmVndWxhcgBSAGUAZwB1AGwAYQByaWNvbW9vbgBpAGMAbwBtAG8AbwBuRm9udCBnZW5lcmF0ZWQgYnkgSWNvTW9vbi4ARgBvAG4AdAAgAGcAZQBuAGUAcgBhAHQAZQBkACAAYgB5ACAASQBjAG8ATQBvAG8AbgAuAAAAAwAAAAAAAAAAAAAAAAAAAAAAAAAAAAAAAAAAAAAAAA==) format('woff');
      font-weight: normal;
      font-style: normal;
    }
  </style>
</custom-style>

<dom-module id="vaadin-dropdown-menu">
  <template>
    <style>
      :host {
        display: inline-block;
      }

      vaadin-dropdown-menu-text-field {
        width: 100%;
        min-width: 0;
      }

      :host([hidden]) {
        display: none !important;
      }

      [part="toggle-button"] {
        font-family: "vaadin-dropdown-menu-icons";
      }

      [part="toggle-button"]::before {
        content: "\e900";
      }
    </style>

    <vaadin-dropdown-menu-text-field
        placeholder="[[placeholder]]"
        label="[[label]]"
        required="[[required]]"
        invalid="[[invalid]]"
        error-message="[[errorMessage]]"
        readonly$="[[readonly]]"
      >
      <slot name="prefix" slot="prefix"></slot>
      <div part="value"></div>
      <div part="toggle-button" slot="suffix" role="button" aria-label="Toggle"></div>
    </vaadin-dropdown-menu-text-field>
    <vaadin-dropdown-menu-overlay opened="{{opened}}" with-backdrop="[[_phone]]" phone$="[[_phone]]"></vaadin-dropdown-menu-overlay>

    <iron-media-query
      query="[[_phoneMediaQuery]]"
      query-matches="{{_phone}}">
    </iron-media-query>
  </template>

  <script>
    (function() {
      /**
       * `<vaadin-dropdown-menu>` is a Polymer 2 element for selecting values from a list of items.
       *
       * ```
       * <vaadin-dropdown-menu>
       *   <template>
       *     <vaadin-list-box>
       *       <vaadin-item label="foo">Foo</vaadin-item>
       *       <vaadin-item>Bar</vaadin-item>
       *       <vaadin-item>Baz</vaadin-item>
       *     </vaadin-list-box>
       *   </template>
       * </vaadin-dropdown-menu>
       * ```
       *
       * Hint: By setting the `label` property of inner vaadin-items you will
       * be able to change the visual representation of the selected value in the input part.
       *
       * ### Styling
       *
       * The following shadow DOM parts are available for styling:
       *
       * Part name | Description
       * ----------------|----------------
       * `toggle-button` | The toggle button
       *
       * The following state attributes are available for styling:
       *
       * Attribute    | Description | Part name
       * -------------|-------------|------------
       * `opened` | Set when the dropdown menu is open | :host
       * `invalid` | Set when the element is invalid | :host
       * `focused` | Set when the element is focused | :host
       * `focus-ring` | Set when the element is keyboard focused | :host
       * `readonly` | Set when the dropdown menu is read only | :host
       *
       * `<vaadin-dropdown-menu>` element sets these custom CSS properties:
       *
       * Property name | Description | Theme for element
       * --- | --- | ---
       * `--vaadin-dropdown-menu-text-field-width` | Width of the menu text field | `vaadin-dropdown-menu-overlay`
       *
       * See [ThemableMixin – how to apply styles for shadow parts](https://github.com/vaadin/vaadin-themable-mixin/wiki)
       *
       * @memberof Vaadin
       * @mixes Vaadin.ElementMixin
       * @mixes Vaadin.ControlStateMixin
       * @mixes Vaadin.ThemableMixin
       * @demo demo/index.html
       */
      class DropdownMenuElement extends
        Vaadin.ElementMixin(
          Vaadin.ControlStateMixin(
            Vaadin.ThemableMixin(
              Polymer.mixinBehaviors(Polymer.IronResizableBehavior, Polymer.Element)))) {

        static get is() {
          return 'vaadin-dropdown-menu';
        }

        static get version() {
<<<<<<< HEAD
          return '1.0.0-pre.3';
=======
          return '1.1.0-alpha1';
>>>>>>> 8b2ecee4
        }

        static get properties() {
          return {
            /**
             * Set when the dropdown menu is open
             */
            opened: {
              type: Boolean,
              value: false,
              notify: true,
              reflectToAttribute: true,
              observer: '_openedChanged'
            },

            /**
             * The error message to display when the dropdown menu value is invalid
             */
            errorMessage: {
              type: String,
              value: ''
            },

            /**
             * String used for the label element.
             */
            label: {
              type: String
            },

            /**
             * It stores the the `value` property of the selected item, providing the
             * value for iron-form.
             * When there’s an item selected, it's the value of that item, otherwise
             * it's an empty string.
             * On change or initialization, the component finds the item which matches the
             * value and displays it.
             * If no value is provided to the component, it selects the first item without
             * value or empty value.
             * Hint: If you do not want to select any item by default, you can either set all
             * the values of inner vaadin-items, or set the vaadin-dropdown-menu value to
             * an inexistent value in the items list.
             */
            value: {
              type: String,
              value: '',
              notify: true,
              observer: '_valueChanged'
            },

            /**
             * The current required state of the dropdown menu. True if required.
             */
            required: {
              type: Boolean,
              reflectToAttribute: true,
              observer: '_requiredChanged'
            },

            /**
             * Set to true if the value is invalid.
             */
            invalid: {
              type: Boolean,
              reflectToAttribute: true,
              notify: true,
              value: false
            },

            /**
             * The name of this element.
             */
            name: {
              type: String,
              reflectToAttribute: true
            },

            /**
             * A hint to the user of what can be entered in the control.
             * The placeholder will be displayed in the case that there
             * is no item selected, or the selected item has an empty
             * string label, or the selected item has no label and it's
             * DOM content is empty.
             */
            placeholder: {
              type: String
            },

            /**
             * When present, it specifies that the element is read-only.
             */
            readonly: {
              type: Boolean,
              value: false,
              reflectToAttribute: true
            },

            _phone: Boolean,

            _phoneMediaQuery: {
              value: '(max-width: 420px), (max-height: 420px)'
            },

            _overlayElement: Object,

            _inputElement: Object,

            _toggleElement: Object,

            _items: Object
          };
        }

        static get observers() {
          return [
            '_updateSelectedItem(value, _items)',
            '_updateAriaExpanded(opened, _toggleElement)'
          ];
        }

        /** @private */
        constructor() {
          super();
          this._boundSetPosition = this._setPosition.bind(this);
        }

        /** @private */
        connectedCallback() {
          super.connectedCallback();
          this.addEventListener('iron-resize', this._boundSetPosition);
        }

        ready() {
          super.ready();

          this._overlayElement = this.shadowRoot.querySelector('vaadin-dropdown-menu-overlay');
          this._valueElement = this.shadowRoot.querySelector('[part="value"]');
          this._toggleElement = this.shadowRoot.querySelector('[part="toggle-button"]');
          this._nativeInput = this.focusElement.shadowRoot.querySelector('input');
          this._nativeInput.setAttribute('aria-hidden', true);
          this._nativeInput.setAttribute('tabindex', -1);
          this._nativeInput.style.pointerEvents = 'none';

          this.focusElement.addEventListener('click', e => this.opened = !this.readonly);
          this.focusElement.addEventListener('keydown', e => this._onKeyDown(e));

          const template = this.querySelector('template');
          this._overlayElement.template = template;
          if (this._overlayElement.content) {
            this._menuElement = Array.from(this._overlayElement.content.children).filter(element => element.localName !== 'style')[0];

            if (this._menuElement) {
              this._menuElement.addEventListener('items-changed', e => {
                this._items = this._menuElement.items;
              });
              this._menuElement.addEventListener('selected-changed', () => this._updateValueSlot());
              this._menuElement.addEventListener('keydown', e => this._onKeyDownInside(e));
              this._menuElement.addEventListener('click', e => this.opened = false);
            }
          }
        }

        get focusElement() {
          return this._inputElement ||
            (this._inputElement = this.shadowRoot.querySelector('vaadin-dropdown-menu-text-field'));
        }

        /** @private */
        disconnectedCallback() {
          super.disconnectedCallback();
          this.removeEventListener('iron-resize', this._boundSetPosition);
          // Making sure the dropdown is closed and removed from DOM after detaching the dropdown.
          this.opened = false;
        }

        /** @private */
        notifyResize() {
          super.notifyResize();
          if (this.positionTarget && this.opened) {
            this._setPosition();
            // Schedule another position update (to cover virtual keyboard opening for example)
            requestAnimationFrame(this._setPosition.bind(this));
          }
        }

        _requiredChanged(required) {
          this.setAttribute('aria-required', required);
        }

        _valueChanged(value, oldValue) {
          if (value === '') {
            this.focusElement.removeAttribute('has-value');
          } else {
            this.focusElement.setAttribute('has-value', '');
          }

          // Skip validation for the initial empty string value
          if (value === '' && oldValue === undefined) {
            return;
          }
          this.validate();
        }

        _onKeyDown(e) {
          if (!this.readonly && !this.opened && /^(ArrowDown|Down|ArrowUp|Up|Enter|SpaceBar| )$/.test(e.key)) {
            e.preventDefault();
            this.opened = true;
          }
        }

        _onKeyDownInside(e) {
          if (/^(Tab)$/.test(e.key)) {
            this.opened = false;
          }
        }

        _openedChanged(opened, wasOpened) {
          if (
            !this._overlayElement ||
            !this._menuElement ||
            !this._toggleElement ||
            !this.focusElement ||
            this.disabled ||
            this.readonly
          ) {
            this.opened = false;
            return;
          }

          if (opened) {
            this._openedWithFocusRing = this.hasAttribute('focus-ring') || this.focusElement.hasAttribute('focus-ring');
            this._menuElement.focus();
            this._setPosition();
            window.addEventListener('scroll', this._boundSetPosition, true);
          } else if (wasOpened) {
            if (this._phone) {
              this._setFocused(false);
            } else {
              this.focusElement.focus();
              if (this._openedWithFocusRing) {
                this.focusElement.setAttribute('focus-ring', '');
              }
            }
            this.validate();
            window.removeEventListener('scroll', this._boundSetPosition, true);
          }
        }

        _hasContent(selected) {
          if (!selected) {
            return false;
          }
          return Boolean(
            selected.hasAttribute('label') ?
              selected.getAttribute('label') :
              selected.textContent.trim() || selected.children.length
          );
        }

        _attachSelectedItem(selected) {
          if (!selected) {
            return;
          }
          let labelItem;
          if (selected.hasAttribute('label')) {
            labelItem = document.createElement('vaadin-item');
            labelItem.textContent = selected.getAttribute('label');
          } else {
            labelItem = selected.cloneNode(true);
          }

          labelItem.removeAttribute('tabindex');

          this._valueElement.appendChild(labelItem);

          labelItem.selected = true;
        }

        _updateAriaExpanded(opened, toggleElement) {
          toggleElement && toggleElement.setAttribute('aria-expanded', opened);
        }

        _updateValueSlot() {
          this.opened = false;
          this._valueElement.innerHTML = '';

          const selected = this._items[this._menuElement.selected];

          const hasContent = this._hasContent(selected);

          // Toggle visibility of _valueElement vs fallback input with placeholder
          this._valueElement.slot = hasContent ? 'value' : '';

          // Ensure the slot distribution to apply correct style scope for cloned item
          if (hasContent && window.ShadyDOM) {
            window.ShadyDOM.flush();
          }

          this._attachSelectedItem(selected);

          if (!this._valueChanging) {
            this._selectedChanging = true;
            this.value = selected && selected.value || '';
            delete this._selectedChanging;
          }
        }

        _updateSelectedItem(value, items) {
          if (items) {
            this._menuElement.selected = items.reduce((prev, item, idx) => {
              return prev === undefined && item.value === value ? idx : prev;
            }, undefined);
            if (!this._selectedChanging) {
              this._valueChanging = true;
              this._updateValueSlot();
              delete this._valueChanging;
            }
          }
        }

        /** @override */
        _setFocused(focused) {
          // Keep `focused` state when opening the overlay for styling purpose.
          super._setFocused(this.opened || focused);
          this.focusElement._setFocused(this.hasAttribute('focused'));
          !this.hasAttribute('focused') && this.validate();
        }

        _setPosition() {
          const inputRect = this.focusElement.getBoundingClientRect();

          this._overlayElement.style.left = inputRect.left + 'px';
          this._overlayElement.style.top = (inputRect.top <= window.innerHeight - inputRect.top ? inputRect.top :
            this._overlayElement.style.top = inputRect.bottom - this._overlayElement.$.overlay.offsetHeight) + 'px';

          this._overlayElement.updateStyles({'--vaadin-dropdown-menu-text-field-width': inputRect.width + 'px'});
        }

        /**
         * Returns true if `value` is valid, and sets the `invalid` flag appropriately.
         *
         * @return {boolean} True if the value is valid and sets the `invalid` flag appropriately
         */
        validate() {
          return !(this.invalid = !(this.disabled || !this.required || this.value));
        }
      }

      customElements.define(DropdownMenuElement.is, DropdownMenuElement);

      /**
       * @namespace Vaadin
       */
      window.Vaadin.DropdownMenuElement = DropdownMenuElement;
    })();
  </script>
</dom-module><|MERGE_RESOLUTION|>--- conflicted
+++ resolved
@@ -133,11 +133,7 @@
         }
 
         static get version() {
-<<<<<<< HEAD
-          return '1.0.0-pre.3';
-=======
           return '1.1.0-alpha1';
->>>>>>> 8b2ecee4
         }
 
         static get properties() {
