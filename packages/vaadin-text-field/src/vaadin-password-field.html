<!--
@license
Copyright (c) 2017 Vaadin Ltd.
This program is available under Apache License Version 2.0, available at https://vaadin.com/license/
-->

<link rel="import" href="../../polymer/polymer-element.html">
<link rel="import" href="../../polymer/lib/elements/custom-style.html">
<link rel="import" href="vaadin-text-field.html">

<custom-style>
  <style>
    @font-face {
      font-family: 'vaadin-password-field-icons';
      src: url(data:application/font-woff;charset=utf-8;base64,d09GRgABAAAAAAYMAAsAAAAABcAAAAAAAAAAAAAAAAAAAAAAAAAAAAAAAABPUy8yAAABCAAAAGAAAABgDxIFgGNtYXAAAAFoAAAAVAAAAFQXVtKIZ2FzcAAAAbwAAAAIAAAACAAAABBnbHlmAAABxAAAAfwAAAH8yBLEP2hlYWQAAAPAAAAANgAAADYN+RfTaGhlYQAAA/gAAAAkAAAAJAfCA8dobXR4AAAEHAAAABgAAAAYDgAAAGxvY2EAAAQ0AAAADgAAAA4BJgCSbWF4cAAABEQAAAAgAAAAIAAMAFpuYW1lAAAEZAAAAYYAAAGGmUoJ+3Bvc3QAAAXsAAAAIAAAACAAAwAAAAMDVQGQAAUAAAKZAswAAACPApkCzAAAAesAMwEJAAAAAAAAAAAAAAAAAAAAARAAAAAAAAAAAAAAAAAAAAAAQAAA6QEDwP/AAEADwABAAAAAAQAAAAAAAAAAAAAAIAAAAAAAAwAAAAMAAAAcAAEAAwAAABwAAwABAAAAHAAEADgAAAAKAAgAAgACAAEAIOkB//3//wAAAAAAIOkA//3//wAB/+MXBAADAAEAAAAAAAAAAAAAAAEAAf//AA8AAQAAAAAAAAAAAAIAADc5AQAAAAABAAAAAAAAAAAAAgAANzkBAAAAAAEAAAAAAAAAAAACAAA3OQEAAAAAAwAAAHoEAALGABQAJABFAAABIg4CMTAeAjMyPgIxMC4CIwc+ATEwBhUUFjEHMCY1NDYTIi4CJz4BNw4BFRQeAjMyPgI1NCYnHgEXDgMjAgChyHAnN3rAiYjFfjsncMihrRg7IA1GExmnY5ZqQg8PWGAFCChGXTU1XUYoCAVgWA8RRW2ZZALGZnpmUmJSUGBQaHxoYA8FRSIhJQ0rIiYz/lQvQkYVInswEygYNV1GKChGXTUYKBMrgCIVRkIvAAAABQAA/8AEAAPAABoAJgA6AEcAVwAAAQceARcOAyMiJicHHgEzMj4CMTAuAicHNCYnATIWMzI+AhMBLgEjIg4CMTAeAhcHFTMBNQEuASc+ATcOARUUFhc3BzAmNTQ2MT4BMTAGFQYWAzo0UlMPEUVtmWQiNR0zJ1QsiMV+OxEsTTw6AgT+zA8dDjVdRijT/ucnXjWhyHAnGTNQN9MtA9P9AE1ZFA9YYAUILSY6QBMZGDsgBAsCczMrcyIWQ0AtCAQzDgtQYFAzS1ckeQ4bCv7TBihGXQH7/uYKEGZ6Zic5RBzNLQPTLf0tIVoYInswEygYNWMihgwrISc5DwVHJiIlAAEAAAAAAADkyo21Xw889QALBAAAAAAA1W1pqwAAAADVbWmrAAD/wAQAA8AAAAAIAAIAAAAAAAAAAQAAA8D/wAAABAAAAAAABAAAAQAAAAAAAAAAAAAAAAAAAAYEAAAAAAAAAAAAAAACAAAABAAAAAQAAAAAAAAAAAoAFAAeAH4A/gAAAAEAAAAGAFgABQAAAAAAAgAAAAAAAAAAAAAAAAAAAAAAAAAOAK4AAQAAAAAAAQAHAAAAAQAAAAAAAgAHAGAAAQAAAAAAAwAHADYAAQAAAAAABAAHAHUAAQAAAAAABQALABUAAQAAAAAABgAHAEsAAQAAAAAACgAaAIoAAwABBAkAAQAOAAcAAwABBAkAAgAOAGcAAwABBAkAAwAOAD0AAwABBAkABAAOAHwAAwABBAkABQAWACAAAwABBAkABgAOAFIAAwABBAkACgA0AKRpY29tb29uAGkAYwBvAG0AbwBvAG5WZXJzaW9uIDEuMABWAGUAcgBzAGkAbwBuACAAMQAuADBpY29tb29uAGkAYwBvAG0AbwBvAG5pY29tb29uAGkAYwBvAG0AbwBvAG5SZWd1bGFyAFIAZQBnAHUAbABhAHJpY29tb29uAGkAYwBvAG0AbwBvAG5Gb250IGdlbmVyYXRlZCBieSBJY29Nb29uLgBGAG8AbgB0ACAAZwBlAG4AZQByAGEAdABlAGQAIABiAHkAIABJAGMAbwBNAG8AbwBuAC4AAAADAAAAAAAAAAAAAAAAAAAAAAAAAAAAAAAAAAAAAAAA) format('woff');
      font-weight: normal;
      font-style: normal;
    }
  </style>
</custom-style>

<dom-module id="vaadin-password-field-template">
  <template>
    <style>
      /* Hide the native eye icon for IE/Edge */
      ::-ms-reveal {
        display: none;
      }

      [part="reveal-button"][hidden] {
        display: none !important;
      }
    </style>

    <div
      part="reveal-button"
      on-mousedown="_revealButtonMouseDown"
      on-touchend="_togglePasswordVisibilityTouchend"
      on-click="_togglePasswordVisibility"
      hidden$="[[revealButtonHidden]]">
    </div>
  </template>
  <script>
    (function() {
      let memoizedTemplate;

      /**
       * `<vaadin-password-field>` is a Polymer 2 element for password field control in forms.
       *
       * ```html
       * <vaadin-password-field label="Password">
       * </vaadin-password-field>
       * ```
       *
       * ### Styling
       *
       * See vaadin-text-field.html for the styling documentation
       *
       * In addition to vaadin-text-field parts, here's the list of vaadin-password-field specific parts
       *
       * Part name       | Description
       * ----------------|----------------------------------------------------
       * `reveal-button` | The eye icon which toggles the password visibility
       *
       * In addition to vaadin-text-field state attributes, here's the list of vaadin-password-field specific attributes
       *
       * Attribute    | Description | Part name
       * -------------|-------------|------------
       * `password-visible` | Set when the password is visible | :host
       *
       * See [ThemableMixin – how to apply styles for shadow parts](https://github.com/vaadin/vaadin-themable-mixin/wiki)
       *
       * @memberof Vaadin
       * @extends Vaadin.TextFieldElement
       * @demo demo/index.html
       */
      class PasswordFieldElement extends Vaadin.TextFieldElement {
        static get is() {
          return 'vaadin-password-field';
        }

        static get version() {
<<<<<<< HEAD
          return '2.0.1-pre.2';
=======
          return '2.1.0-alpha1';
>>>>>>> 8939ce62
        }

        static get properties() {
          return {
            /**
             * Set to true to hide the eye icon which toggles the password visibility.
             */
            revealButtonHidden: {
              type: Boolean,
              value: false
            },

            /**
             * True if the password is visible ([type=text]).
             */
            passwordVisible: {
              type: Boolean,
              value: false,
              reflectToAttribute: true,
              observer: '_passwordVisibleChange',
              readOnly: true
            }
          };
        }

        static get template() {
          if (!memoizedTemplate) {
            // Clone the superclass template
            memoizedTemplate = super.template.cloneNode(true);

            // Retrieve this element's dom-module template
            const thisTemplate = Polymer.DomModule.import(this.is + '-template', 'template');
            const revealButton = thisTemplate.content.querySelector('[part="reveal-button"]');
            const styles = thisTemplate.content.querySelector('style');

            // Append reveal-button and styles to the text-field template
            const inputField = memoizedTemplate.content.querySelector('[part="input-field"]');
            inputField.appendChild(revealButton);
            memoizedTemplate.content.appendChild(styles);
          }

          return memoizedTemplate;
        }

        ready() {
          super.ready();
          this.focusElement.type = 'password';
          this.focusElement.autocapitalize = 'off';

          this.addEventListener('blur', () => {
            if (!this._passwordVisibilityChanging) {
              this._setPasswordVisible(false);
              if (this._cachedChangeEvent) {
                this._onChange(this._cachedChangeEvent);
              }
            }
          });
        }

        _onChange(e) {
          if (this._passwordVisibilityChanging) {
            this._cachedChangeEvent = e;
          } else {
            this._cachedChangeEvent = null;
            super._onChange(e);
          }
        }

        _revealButtonMouseDown(e) {
          if (this.hasAttribute('focused')) {
            e.preventDefault();
          }
        }

        _togglePasswordVisibilityTouchend(e) {
          // Cancel the following click event
          e.preventDefault();
          this._togglePasswordVisibility();
          this.focusElement.focus();
        }

        _togglePasswordVisibility() {
          this._passwordVisibilityChanging = true;
          this.focusElement.blur();
          this._setPasswordVisible(!this.passwordVisible);
          this.focusElement.focus();
          this._passwordVisibilityChanging = false;
        }

        _passwordVisibleChange(passwordVisible) {
          this.focusElement.type = passwordVisible ? 'text' : 'password';
        }
      }

      customElements.define(PasswordFieldElement.is, PasswordFieldElement);

      /**
       * @namespace Vaadin
       */
      window.Vaadin = window.Vaadin || {};
      Vaadin.PasswordFieldElement = PasswordFieldElement;
    })();
  </script>
</dom-module><|MERGE_RESOLUTION|>--- conflicted
+++ resolved
@@ -80,11 +80,7 @@
         }
 
         static get version() {
-<<<<<<< HEAD
-          return '2.0.1-pre.2';
-=======
           return '2.1.0-alpha1';
->>>>>>> 8939ce62
         }
 
         static get properties() {
