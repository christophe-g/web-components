--- conflicted
+++ resolved
@@ -343,12 +343,8 @@
         '_hostAccessiblePropsChanged(' + HOST_PROPS.accessible.join(', ') + ')',
         '_getActiveErrorId(invalid, errorMessage, _errorId, helperText, _helperTextId, _hasSlottedHelper)',
         '_getActiveLabelId(label, _labelId, _inputId)',
-<<<<<<< HEAD
-        '__observeOffsetHeight(errorMessage, invalid, label, helperText)'
-=======
-        '__observeOffsetHeight(errorMessage, invalid, label)',
+        '__observeOffsetHeight(errorMessage, invalid, label, helperText)',
         '__enabledCharPatternChanged(_enabledCharPattern)'
->>>>>>> 66873fbb
       ];
     }
 
