--- conflicted
+++ resolved
@@ -1,11 +1,6 @@
 {
-<<<<<<< HEAD
   "name": "@vaadin/vaadin-text-field",
-  "version": "2.0.1-pre.2",
-=======
-  "name": "vaadin-text-field",
   "version": "2.1.0-alpha1",
->>>>>>> 8939ce62
   "description": "vaadin-text-field",
   "main": "vaadin-text-field.html",
   "repository": "vaadin/vaadin-text-field",
@@ -44,12 +39,8 @@
     "gulp-stylelint": "^7.0.0",
     "stylelint": "^9.0.0",
     "stylelint-config-vaadin": "latest",
-<<<<<<< HEAD
-    "web-component-tester": "^6.1.5"
-=======
     "wct-istanbul": "^0.14.3",
     "web-component-tester": "^6.1.5",
     "yargs": "^8.0.0"
->>>>>>> 8939ce62
   }
 }