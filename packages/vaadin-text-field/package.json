--- conflicted
+++ resolved
@@ -1,11 +1,6 @@
 {
-<<<<<<< HEAD
   "name": "@vaadin/vaadin-text-field",
-  "version": "2.0.0-pre.1",
-=======
-  "name": "vaadin-text-field",
   "version": "2.0.1",
->>>>>>> 438a3e68
   "description": "vaadin-text-field",
   "main": "vaadin-text-field.html",
   "repository": "vaadin/vaadin-text-field",
