--- conflicted
+++ resolved
@@ -14,7 +14,6 @@
       :host([password-visible]) [part="reveal-button"]::before {
         content: var(--valo-icons-eye-disabled);
       }
-<<<<<<< HEAD
 
       /* Reduce the default width to accommodate the reveal button */
       :host(:not([reveal-button-hidden])) [part="value"] {
@@ -25,8 +24,6 @@
       [part="reveal-button"] {
         display: var(--valo-password-field-reveal-button-display, block);
       }
-=======
->>>>>>> 37154a17
     </style>
   </template>
 </dom-module>
