--- conflicted
+++ resolved
@@ -1,57 +1,3 @@
 <link rel="import" href="vaadin-text-area-styles.html">
-
 <link rel="import" href="vaadin-text-field.html">
-<<<<<<< HEAD
-=======
-
-<dom-module id="lumo-text-area" theme-for="vaadin-text-area">
-  <template>
-    <style include="lumo-text-field">
-      [part="input-field"] {
-        /* Equal to the implicit padding in vaadin-text-field */
-        padding-top: calc((var(--lumo-text-field-size) - 1em * var(--lumo-line-height-s)) / 2);
-        padding-bottom: calc((var(--lumo-text-field-size) - 1em * var(--lumo-line-height-s)) / 2);
-        height: auto;
-        box-sizing: border-box;
-        transition: background-color 0.1s;
-        line-height: var(--lumo-line-height-s);
-      }
-
-      [part="input-field"]::after {
-        display: none;
-      }
-
-      :host(:hover:not([readonly]):not([focused])) [part="input-field"] {
-        background-color: var(--lumo-contrast-20pct);
-      }
-
-      @media (pointer: coarse) {
-        :host(:hover:not([readonly]):not([focused])) [part="input-field"] {
-          background-color: var(--lumo-contrast-10pct);
-        }
-
-        :host(:active:not([readonly]):not([focused])) [part="input-field"] {
-          background-color: var(--lumo-contrast-20pct);
-        }
-      }
-
-      [part="value"] {
-        line-height: inherit;
-        --_lumo-text-field-overflow-mask-image: none;
-      }
-
-      /* Vertically align icon prefix/suffix with the first line of text */
-      [part="input-field"] ::slotted(iron-icon) {
-        margin-top: calc((var(--lumo-icon-size-m) - 1em * var(--lumo-line-height-s)) / -2);
-      }
-
-      [part="input-field"] [part="value"] {
-        white-space: pre-wrap; /* override `nowrap` from <vaadin-text-field> */
-        align-self: stretch; /* override `baseline` from <vaadin-text-field> */
-      }
-    </style>
-  </template>
-</dom-module>
-
->>>>>>> 8939ce62
 <link rel="import" href="../../src/vaadin-text-area.html">