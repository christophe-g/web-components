--- conflicted
+++ resolved
@@ -9,74 +9,7 @@
 <link rel="import" href="vaadin-contextmenu-event.html">
 <link rel="import" href="vaadin-device-detector.html">
 <link rel="import" href="../../vaadin-element-mixin/vaadin-element-mixin.html">
-<<<<<<< HEAD
 <link rel="import" href="vaadin-context-menu-overlay.html">
-=======
-
-<dom-module id="vaadin-context-menu-overlay-styles" theme-for="vaadin-context-menu-overlay">
-  <template>
-    <style>
-      :host {
-        align-items: flex-start;
-        justify-content: flex-start;
-      }
-
-      :host([right-aligned]) {
-        align-items: flex-end;
-      }
-
-      :host([bottom-aligned]) {
-        justify-content: flex-end;
-      }
-
-      [part="content"] {
-        background-color: #fff;
-      }
-    </style>
-  </template>
-</dom-module>
-
-<dom-module id="vaadin-context-menu-overlay">
-  <script>
-    (function() {
-      /**
-       * The overlay element.
-       *
-       * ### Styling
-       *
-       * See [`<vaadin-overlay>` documentation](https://github.com/vaadin/vaadin-overlay/blob/master/src/vaadin-overlay.html)
-       * for `<vaadin-context-menu-overlay>` parts.
-       *
-       * See [ThemableMixin – how to apply styles for shadow parts](https://github.com/vaadin/vaadin-themable-mixin/wiki)
-       *
-       * @memberof Vaadin
-       * @private
-       */
-      class ContextMenuOverlayElement extends Vaadin.OverlayElement {
-        static get is() {
-          return 'vaadin-context-menu-overlay';
-        }
-
-        static get properties() {
-          return {
-            instanceProps: {
-              type: Object,
-              value: () => {
-                return {
-                  detail: true,
-                  target: true
-                };
-              }
-            }
-          };
-        }
-      }
-
-      customElements.define(ContextMenuOverlayElement.is, ContextMenuOverlayElement);
-    })();
-  </script>
-</dom-module>
->>>>>>> df4914e3
 
 <dom-module id="vaadin-context-menu">
   <template>
@@ -230,11 +163,7 @@
         }
 
         static get version() {
-<<<<<<< HEAD
-          return '4.0.0-pre.3';
-=======
           return '4.1.0-alpha2';
->>>>>>> df4914e3
         }
 
         static get properties() {
