<!DOCTYPE html>
<html>
  <head>
    <meta charset="utf-8">
    <title></title>
    <script src="../../webcomponentsjs/webcomponents-lite.js"></script>
    <script src="../../web-component-tester/browser.js"></script>
<<<<<<< HEAD
=======
    <link rel="import" href="../../test-fixture/test-fixture.html">
>>>>>>> df4914e3
    <link rel="import" href="../../iron-test-helpers/iron-test-helpers.html">
    <link rel="import" href="../../test-fixture/test-fixture.html">
    <link rel="import" href="external-imports.html">
    <link rel="import" href="../vaadin-context-menu.html">
    <link rel="import" href="not-animated-styles.html">
    <script src="../../iron-test-helpers/mock-interactions.js"></script>
    <script src="common.js"></script>
  </head>
  <body>
    <test-fixture id="default">
      <template>
        <vaadin-context-menu>
          <template>
            <vaadin-list-box id="menu">
              <vaadin-item>item1</vaadin-item>
              <vaadin-item>item2</vaadin-item>
              <vaadin-item>item3</vaadin-item>
            </vaadin-list-box>
          </template>
        </vaadin-context-menu>
      </template>
    </test-fixture>

    <script>
      describe('overlay', () => {

        let menu;

        beforeEach(() => {
          menu = fixture('default');
        });

        describe('selection', () => {

          it('should close on item tap', done => {
            listenOnce(menu.$.overlay, 'vaadin-overlay-open', () => {
              const listBox = menu.$.overlay.content.querySelector('#menu');
              Polymer.RenderStatus.afterNextRender(listBox, () => {
                MockInteractions.tap(listBox.items[0]);
                expect(menu.opened).to.eql(false);
                done();
              });
            });

            menu._setOpened(true);
          });

          it('should close on keyboard selection', done => {
            listenOnce(menu.$.overlay, 'vaadin-overlay-open', () => {
              setTimeout(() => {
                listenOnce(menu, 'opened-changed', () => {
                  done();
                });

                const item = menu.$.overlay.content.querySelector('#menu vaadin-item');
                MockInteractions.pressAndReleaseKeyOn(item, 13, [], 'Enter');
              }, 10);
            });

            menu._setOpened(true);
          });

          it('should focus the child element', done => {
            listenOnce(menu.$.overlay, 'vaadin-overlay-open', () => {
              Polymer.Async.timeOut.run(() => {
                const item = menu.$.overlay.content.querySelector('#menu vaadin-item');
                expect(document.activeElement).to.eql(item);
                done();
              });
            });

            menu._setOpened(true);
          });

          it('should focus the child element on `contextmenu` event', done => {
            listenOnce(menu.$.overlay, 'vaadin-overlay-open', () => {
              Polymer.Async.timeOut.run(() => {
                const item = menu.$.overlay.content.querySelector('#menu vaadin-item');
                expect(document.activeElement).to.eql(item);
                done();
              });
            });

            fire(menu, 'contextmenu');
          });
        });
      });
    </script>

  </body>
</html><|MERGE_RESOLUTION|>--- conflicted
+++ resolved
@@ -5,10 +5,6 @@
     <title></title>
     <script src="../../webcomponentsjs/webcomponents-lite.js"></script>
     <script src="../../web-component-tester/browser.js"></script>
-<<<<<<< HEAD
-=======
-    <link rel="import" href="../../test-fixture/test-fixture.html">
->>>>>>> df4914e3
     <link rel="import" href="../../iron-test-helpers/iron-test-helpers.html">
     <link rel="import" href="../../test-fixture/test-fixture.html">
     <link rel="import" href="external-imports.html">
