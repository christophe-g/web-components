<!DOCTYPE html>
<html>
  <head>
    <meta charset="utf-8">
    <title></title>
    <script src="../../webcomponentsjs/webcomponents-lite.js"></script>
    <script src="../../web-component-tester/browser.js"></script>
<<<<<<< HEAD
    <script src="../../iron-test-helpers/mock-interactions.js"></script>
=======
    <link rel="import" href="../../polymer/polymer-element.html">
>>>>>>> df4914e3
    <link rel="import" href="../../test-fixture/test-fixture.html">
    <link rel="import" href="../../polymer/polymer-element.html">
    <link rel="import" href="../../iron-test-helpers/iron-test-helpers.html">
    <link rel="import" href="../vaadin-context-menu.html">
    <link rel="import" href="not-animated-styles.html">
<<<<<<< HEAD
=======
    <script src="../../iron-test-helpers/mock-interactions.js"></script>
>>>>>>> df4914e3
    <script src="common.js"></script>
  </head>
  <body>
    <dom-module id="context-menu-button">
      <template>
        <vaadin-context-menu id="menu">
          <template>foo</template>
        </vaadin-context-menu>
        <button on-click="_showMenu" id="button">Show context menu</button>
      </template>
      <script>
        customElements.whenDefined('vaadin-context-menu').then(() => {
          class ContextMenuButton extends Polymer.Element {
            static get is() {
              return 'context-menu-button';
            }

            _showMenu(e) {
              this.$.menu.open(e);
            }
          }

          customElements.define(ContextMenuButton.is, ContextMenuButton);
        });
      </script>
    </dom-module>

    <test-fixture id="default">
      <template>
        <context-menu-button></context-menu-button>
      </template>
    </test-fixture>

    <script>
      describe('integration', () => {
        let contextMenuButton, menu, button;

        beforeEach(() => {
          contextMenuButton = fixture('default');
          menu = contextMenuButton.$.menu;
          button = contextMenuButton.$.button;
        });

        it('should open context menu on .open(e)', () => {
          MockInteractions.tap(button);
          expect(menu.opened).to.eql(true);
        });
      });
    </script>

  </body>
</html><|MERGE_RESOLUTION|>--- conflicted
+++ resolved
@@ -5,20 +5,12 @@
     <title></title>
     <script src="../../webcomponentsjs/webcomponents-lite.js"></script>
     <script src="../../web-component-tester/browser.js"></script>
-<<<<<<< HEAD
-    <script src="../../iron-test-helpers/mock-interactions.js"></script>
-=======
     <link rel="import" href="../../polymer/polymer-element.html">
->>>>>>> df4914e3
     <link rel="import" href="../../test-fixture/test-fixture.html">
-    <link rel="import" href="../../polymer/polymer-element.html">
     <link rel="import" href="../../iron-test-helpers/iron-test-helpers.html">
     <link rel="import" href="../vaadin-context-menu.html">
     <link rel="import" href="not-animated-styles.html">
-<<<<<<< HEAD
-=======
     <script src="../../iron-test-helpers/mock-interactions.js"></script>
->>>>>>> df4914e3
     <script src="common.js"></script>
   </head>
   <body>
