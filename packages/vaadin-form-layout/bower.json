{
  "name": "vaadin-form-layout",
  "homepage": "https://vaadin.com/components",
  "authors": [
    "Vaadin Ltd"
  ],
  "description": "vaadin-form-layout",
  "main": [
    "vaadin-form-layout.html",
    "vaadin-form-item.html"
  ],
  "keywords": [
    "Vaadin",
    "form-layout",
    "web-components",
    "web-component",
    "polymer"
  ],
  "license": "Apache-2.0",
  "ignore": [
    "**/.*",
    "node_modules",
    "bower_components",
    "gulpfile.js",
    "package-lock.json",
    "wct.conf.js"
  ],
  "dependencies": {
    "iron-resizable-behavior": "^2.0.0",
    "polymer": "^2.0.0",
<<<<<<< HEAD
    "vaadin-themable-mixin": "vaadin/vaadin-themable-mixin#p3-preview",
    "vaadin-lumo-styles": "vaadin/vaadin-lumo-styles#p3-preview",
    "vaadin-element-mixin": "vaadin/vaadin-element-mixin#p3-preview"
=======
    "vaadin-themable-mixin": "^1.1.0",
    "vaadin-lumo-styles": "vaadin/vaadin-lumo-styles#^1.0.0",
    "vaadin-material-styles": "vaadin/vaadin-material-styles#^1.0.0",
    "vaadin-element-mixin": "vaadin/vaadin-element-mixin#^1.0.1"
>>>>>>> b1e72e5e
  },
  "devDependencies": {
    "iron-component-page": "^3.0.0",
    "iron-demo-helpers": "^2.0.0",
    "paper-input": "^2.0.0",
    "test-fixture": "^3.0.0",
<<<<<<< HEAD
    "vaadin-text-field": "vaadin/vaadin-text-field#p3-preview",
=======
    "vaadin-text-field": "^2.1.0",
>>>>>>> b1e72e5e
    "webcomponentsjs": "^1.0.1",
    "web-component-tester": "^6.1.5",
    "vaadin-demo-helpers": "vaadin/vaadin-demo-helpers#p3-preview"
  }
}<|MERGE_RESOLUTION|>--- conflicted
+++ resolved
@@ -28,27 +28,17 @@
   "dependencies": {
     "iron-resizable-behavior": "^2.0.0",
     "polymer": "^2.0.0",
-<<<<<<< HEAD
     "vaadin-themable-mixin": "vaadin/vaadin-themable-mixin#p3-preview",
     "vaadin-lumo-styles": "vaadin/vaadin-lumo-styles#p3-preview",
+    "vaadin-material-styles": "vaadin/vaadin-material-styles#^1.0.0",
     "vaadin-element-mixin": "vaadin/vaadin-element-mixin#p3-preview"
-=======
-    "vaadin-themable-mixin": "^1.1.0",
-    "vaadin-lumo-styles": "vaadin/vaadin-lumo-styles#^1.0.0",
-    "vaadin-material-styles": "vaadin/vaadin-material-styles#^1.0.0",
-    "vaadin-element-mixin": "vaadin/vaadin-element-mixin#^1.0.1"
->>>>>>> b1e72e5e
   },
   "devDependencies": {
     "iron-component-page": "^3.0.0",
     "iron-demo-helpers": "^2.0.0",
     "paper-input": "^2.0.0",
     "test-fixture": "^3.0.0",
-<<<<<<< HEAD
     "vaadin-text-field": "vaadin/vaadin-text-field#p3-preview",
-=======
-    "vaadin-text-field": "^2.1.0",
->>>>>>> b1e72e5e
     "webcomponentsjs": "^1.0.1",
     "web-component-tester": "^6.1.5",
     "vaadin-demo-helpers": "vaadin/vaadin-demo-helpers#p3-preview"
