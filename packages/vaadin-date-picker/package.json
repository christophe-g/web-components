{
<<<<<<< HEAD
  "name": "@vaadin/vaadin-date-picker",
  "version": "3.0.0-pre.3",
=======
  "name": "vaadin-date-picker",
  "version": "3.2.0-alpha2",
>>>>>>> 6b5dd337
  "description": "Polymer element providing a date selection field with scrollable month calendar",
  "main": "vaadin-date-picker.html",
  "repository": "vaadin/vaadin-date-picker",
  "keywords": [
    "Vaadin",
    "date-picker",
    "web-components",
    "web-component",
    "polymer"
  ],
  "author": "Vaadin Ltd",
  "license": "Apache-2.0",
  "bugs": {
    "url": "https://github.com/vaadin/vaadin-date-picker/issues"
  },
  "homepage": "https://vaadin.com/components",
  "scripts": {
    "test": "wct",
    "preversion": "gulp version:update"
  },
  "devDependencies": {
<<<<<<< HEAD
=======
    "bower": "latest",
    "coveralls": "^3.0.1",
>>>>>>> 6b5dd337
    "eslint": "^4.0.0",
    "eslint-config-vaadin": "latest",
    "eslint-plugin-html": "^4.0.0",
    "gulp": "latest",
    "gulp-clip-empty-files": "^0.1.2",
    "gulp-eslint": "^4.0.0",
    "gulp-expect-file": "0.0.7",
    "gulp-find": "0.0.10",
    "gulp-git": "^2.4.2",
    "gulp-grep-contents": "0.0.1",
    "gulp-html-extract": "^0.3.0",
    "gulp-replace": "^0.6.1",
    "gulp-stylelint": "^7.0.0",
    "stylelint": "^9.0.0",
    "stylelint-config-vaadin": "latest",
    "wct-istanbul": "^0.14.3",
    "wct-random-output": "^0.2.0",
    "web-component-tester": "^v6.1.5"
  }
}<|MERGE_RESOLUTION|>--- conflicted
+++ resolved
@@ -1,11 +1,6 @@
 {
-<<<<<<< HEAD
   "name": "@vaadin/vaadin-date-picker",
-  "version": "3.0.0-pre.3",
-=======
-  "name": "vaadin-date-picker",
   "version": "3.2.0-alpha2",
->>>>>>> 6b5dd337
   "description": "Polymer element providing a date selection field with scrollable month calendar",
   "main": "vaadin-date-picker.html",
   "repository": "vaadin/vaadin-date-picker",
@@ -27,11 +22,8 @@
     "preversion": "gulp version:update"
   },
   "devDependencies": {
-<<<<<<< HEAD
-=======
     "bower": "latest",
     "coveralls": "^3.0.1",
->>>>>>> 6b5dd337
     "eslint": "^4.0.0",
     "eslint-config-vaadin": "latest",
     "eslint-plugin-html": "^4.0.0",
