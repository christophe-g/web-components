--- conflicted
+++ resolved
@@ -25,26 +25,16 @@
   ],
   "dependencies": {
     "polymer": "^2.0.0",
-<<<<<<< HEAD
     "vaadin-themable-mixin": "vaadin/vaadin-themable-mixin#p3-preview",
     "vaadin-lumo-styles": "vaadin/vaadin-lumo-styles#p3-preview",
+    "vaadin-material-styles": "vaadin/vaadin-material-styles#^1.0.0",
     "vaadin-element-mixin": "vaadin/vaadin-element-mixin#p3-preview"
-=======
-    "vaadin-themable-mixin": "^1.1.0",
-    "vaadin-lumo-styles": "vaadin/vaadin-lumo-styles#^1.0.0",
-    "vaadin-material-styles": "vaadin/vaadin-material-styles#^1.0.0",
-    "vaadin-element-mixin": "vaadin/vaadin-element-mixin#^1.0.1"
->>>>>>> 5496f801
   },
   "devDependencies": {
     "iron-component-page": "^3.0.0",
     "iron-demo-helpers": "^2.0.0",
-<<<<<<< HEAD
     "vaadin-button": "vaadin/vaadin-button#p3-preview",
     "webcomponentsjs": "^1.0.0",
-=======
-    "vaadin-button": "^2.1.0",
->>>>>>> 5496f801
     "web-component-tester": "^6.1.5",
     "vaadin-demo-helpers": "vaadin/vaadin-demo-helpers#p3-preview"
   }
