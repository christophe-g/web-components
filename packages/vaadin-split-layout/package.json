--- conflicted
+++ resolved
@@ -1,11 +1,6 @@
 {
-<<<<<<< HEAD
   "name": "@vaadin/vaadin-split-layout",
-  "version": "4.0.0-pre.3",
-=======
-  "name": "vaadin-split-layout",
   "version": "4.1.0-alpha1",
->>>>>>> 4fde074f
   "description": "Polymer element for partitioning a layout into resizeable areas",
   "main": "vaadin-split-layout.html",
   "repository": "vaadin/vaadin-split-layout",
@@ -23,11 +18,8 @@
   },
   "homepage": "https://vaadin.com/components",
   "devDependencies": {
-<<<<<<< HEAD
-=======
     "bower": "latest",
     "coveralls": "^3.0.1",
->>>>>>> 4fde074f
     "eslint": "^4.0.0",
     "eslint-config-vaadin": "latest",
     "eslint-plugin-html": "^4.0.0",
@@ -43,13 +35,9 @@
     "gulp-stylelint": "^7.0.0",
     "stylelint": "^9.0.0",
     "stylelint-config-vaadin": "latest",
-<<<<<<< HEAD
-    "web-component-tester": "^6.1.5"
-=======
     "wct-istanbul": "^0.14.3",
     "web-component-tester": "^6.1.5",
     "yargs": "^8.0.0"
->>>>>>> 4fde074f
   },
   "scripts": {
     "test": "wct",
