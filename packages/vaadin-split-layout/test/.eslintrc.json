--- conflicted
+++ resolved
@@ -7,12 +7,7 @@
     "it": false,
     "beforeEach": false,
     "fixture": false,
-<<<<<<< HEAD
-    "MockInteractions": false
-=======
     "MockInteractions": false,
-    "MockTouchInteractions": false,
     "gemini": false
->>>>>>> bfad7696
   }
 }