var envIndex = process.argv.indexOf('--env') + 1;
var env = envIndex ? process.argv[envIndex] : undefined;

module.exports = {
<<<<<<< HEAD
  testTimeout: 180 * 1000,
  verbose: true,
=======
  plugins: {
    'istanbul': {
      dir: './coverage',
      reporters: ['text-summary', 'lcov'],
      include: [
        '**/vaadin-split-layout/src/*.html'
      ],
      exclude: [],
      thresholds: {
        global: {
          statements: 97
        }
      }
    }
  },

>>>>>>> 4fde074f
  registerHooks: function(context) {
    const saucelabsPlatformsMobile = [
      'macOS 10.12/iphone@10.3',
      'macOS 10.12/ipad@11.2',
      'macOS 9.3.2/iphone@9.3'
    ];

    const saucelabsPlatformsMicrosoft = [
      'Windows 10/microsoftedge@16',
      'Windows 10/internet explorer@11'
    ];

    const saucelabsPlatformsDesktop = [
      'Windows 10/chrome@65',
      'Windows 10/firefox@59',
      'macOS 10.12/safari@11.0'
    ];

    const saucelabsPlatforms = [
      ...saucelabsPlatformsMobile,
      ...saucelabsPlatformsMicrosoft,
      ...saucelabsPlatformsDesktop
    ];

    const cronPlatforms = [
      'Android/chrome',
      'Windows 10/chrome@65',
      'Windows 10/firefox@59'
    ];

    if (env === 'saucelabs') {
      context.options.plugins.sauce.browsers = saucelabsPlatforms;
    } else if (env === 'saucelabs-cron') {
      context.options.plugins.sauce.browsers = cronPlatforms;
    }
  }
};<|MERGE_RESOLUTION|>--- conflicted
+++ resolved
@@ -2,10 +2,9 @@
 var env = envIndex ? process.argv[envIndex] : undefined;
 
 module.exports = {
-<<<<<<< HEAD
   testTimeout: 180 * 1000,
-  verbose: true,
-=======
+  verbose: false,
+  // MAGI REMOVE START
   plugins: {
     'istanbul': {
       dir: './coverage',
@@ -21,8 +20,8 @@
       }
     }
   },
+  // MAGI REMOVE END
 
->>>>>>> 4fde074f
   registerHooks: function(context) {
     const saucelabsPlatformsMobile = [
       'macOS 10.12/iphone@10.3',
