{
  "name": "vaadin-material-theme",
  "homepage": "https://vaadin.com/elements",
  "authors": [
    "Vaadin Ltd"
  ],
  "description": "Material design theme for Vaadin Elements",
  "main": "material.html",
  "keywords": [
    "vaadin",
    "material",
    "theme",
    "web-components",
    "web-component",
    "polymer"
  ],
  "license": "Apache-2.0",
  "ignore": [
    "**/.*",
    "node_modules",
    "bower_components",
    "gulpfile.js",
    "package.json",
    "wct.conf.js"
  ],
  "dependencies": {
    "polymer": "Polymer/polymer#^v2.0.0"
  },
  "devDependencies": {
    "web-component-tester": "^6.0.0",
    "vaadin-button": "vaadin/vaadin-button#^v2.0.0",
    "vaadin-checkbox": "vaadin/vaadin-checkbox#^v2.0.0",
    "vaadin-combo-box": "vaadin/vaadin-combo-box#^v4.0.0",
    "vaadin-context-menu": "vaadin/vaadin-context-menu#^v4.0.0",
    "vaadin-date-picker": "vaadin/vaadin-date-picker#^v3.0.0",
    "vaadin-dialog": "vaadin/vaadin-dialog#^v2.0.0",
    "vaadin-dropdown-menu": "vaadin/vaadin-dropdown-menu#^1.0.0",
    "vaadin-form-layout": "vaadin/vaadin-form-layout#^v2.0.0",
    "vaadin-grid": "vaadin/vaadin-grid#^v5.0.0",
    "vaadin-icons": "vaadin/vaadin-icons#^4.1.2",
<<<<<<< HEAD
<<<<<<< HEAD
    "vaadin-progress-bar": "vaadin/vaadin-progress-bar#^v1.0.0-alpha3",
    "vaadin-radio-button": "vaadin/vaadin-radio-button#^v1.0.0-alpha3",
    "vaadin-split-layout": "vaadin/vaadin-split-layout#^v3.0.0-beta1",
    "vaadin-text-field": "vaadin/vaadin-text-field#^v1.2.0",
=======
=======
>>>>>>> 9eb0f35e
    "vaadin-item": "vaadin/vaadin-item#^2.0.0",
    "vaadin-list-box": "vaadin/vaadin-list-box#^1.0.0",
    "vaadin-progress-bar": "vaadin/vaadin-progress-bar#^v1.0.0",
    "vaadin-radio-button": "vaadin/vaadin-radio-button#^v1.0.0",
    "vaadin-split-layout": "vaadin/vaadin-split-layout#^v4.0.0",
    "vaadin-text-field": "vaadin/vaadin-text-field#^v2.0.0",
<<<<<<< HEAD
>>>>>>> Add initial version of dropdown menu. Uopdate components to latest version
=======
>>>>>>> 9eb0f35e
    "iron-ajax": "PolymerElements/iron-ajax#^2.0.2",
    "elements-demo-resources": "vaadin/elements-demo-resources#new-menu-and-styles",
    "TinyColor": "bgrins/TinyColor#^1.4.1",
    "paper-listbox": "polymerelements/paper-listbox#^2.0.0",
    "paper-item": "polymerelements/paper-item#^2.0.0",
    "iron-icon": "polymerelements/iron-icon#^2.0.1",
    "iron-iconset-svg": "polymerelements/iron-iconset-svg#^2.1.0",
    "iron-icons": "polymerelements/iron-icons#^2.0.1"
  },
  "resolutions": {
    "vaadin-control-state-mixin": "^2.0.0"
  }
}<|MERGE_RESOLUTION|>--- conflicted
+++ resolved
@@ -38,25 +38,12 @@
     "vaadin-form-layout": "vaadin/vaadin-form-layout#^v2.0.0",
     "vaadin-grid": "vaadin/vaadin-grid#^v5.0.0",
     "vaadin-icons": "vaadin/vaadin-icons#^4.1.2",
-<<<<<<< HEAD
-<<<<<<< HEAD
-    "vaadin-progress-bar": "vaadin/vaadin-progress-bar#^v1.0.0-alpha3",
-    "vaadin-radio-button": "vaadin/vaadin-radio-button#^v1.0.0-alpha3",
-    "vaadin-split-layout": "vaadin/vaadin-split-layout#^v3.0.0-beta1",
-    "vaadin-text-field": "vaadin/vaadin-text-field#^v1.2.0",
-=======
-=======
->>>>>>> 9eb0f35e
     "vaadin-item": "vaadin/vaadin-item#^2.0.0",
     "vaadin-list-box": "vaadin/vaadin-list-box#^1.0.0",
     "vaadin-progress-bar": "vaadin/vaadin-progress-bar#^v1.0.0",
     "vaadin-radio-button": "vaadin/vaadin-radio-button#^v1.0.0",
     "vaadin-split-layout": "vaadin/vaadin-split-layout#^v4.0.0",
     "vaadin-text-field": "vaadin/vaadin-text-field#^v2.0.0",
-<<<<<<< HEAD
->>>>>>> Add initial version of dropdown menu. Uopdate components to latest version
-=======
->>>>>>> 9eb0f35e
     "iron-ajax": "PolymerElements/iron-ajax#^2.0.2",
     "elements-demo-resources": "vaadin/elements-demo-resources#new-menu-and-styles",
     "TinyColor": "bgrins/TinyColor#^1.4.1",
