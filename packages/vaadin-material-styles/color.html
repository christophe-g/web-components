--- conflicted
+++ resolved
@@ -91,17 +91,10 @@
 
         /* Grid tweaks */
         --_material-grid-row-hover-background-color: rgba(255, 255, 255, 0.08);
+        --_material-grid-row-selected-overlay-opacity: 0.16;
 
         /* Split layout tweaks */
         --_material-split-layout-splitter-background-color: rgba(255, 255, 255, 0.8);
-<<<<<<< HEAD
-=======
-
-        /* Grid tweaks */
-        --_material-grid-row-hover-background-color: rgba(255, 255, 255, 0.08);
-        --_material-grid-row-selected-overlay-opacity: 0.16;
-      }
->>>>>>> 7f845ca0
 
         background-color: var(--material-background-color);
         color: var(--material-body-text-color);
@@ -193,6 +186,7 @@
 
       /* Grid tweaks */
       --_material-grid-row-hover-background-color: rgba(255, 255, 255, 0.08);
+      --_material-grid-row-selected-overlay-opacity: 0.16;
 
       /* Split layout tweaks */
       --_material-split-layout-splitter-background-color: rgba(255, 255, 255, 0.8);
@@ -206,11 +200,7 @@
 <!-- Only needed for IE11 when you want to use the dark palette inside the light palette -->
 <dom-module id="material-color-legacy">
   <template>
-<<<<<<< HEAD
     <style>
-=======
-    <style include="material-color">
->>>>>>> 7f845ca0
       :host {
         color: var(--material-body-text-color) !important;
         background-color: var(--material-background-color) !important;
