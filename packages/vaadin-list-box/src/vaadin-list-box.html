<!--
@license
Copyright (c) 2017 Vaadin Ltd.
This program is available under Apache License Version 2.0, available at https://vaadin.com/license/
-->

<link rel="import" href="../../polymer/polymer-element.html">
<link rel="import" href="../../vaadin-themable-mixin/vaadin-themable-mixin.html">
<link rel="import" href="../../vaadin-list-mixin/vaadin-list-mixin.html">
<link rel="import" href="../../vaadin-element-mixin/vaadin-element-mixin.html">

<dom-module id="vaadin-list-box">
  <template>
    <style>
      :host {
        display: flex;
      }

      :host([hidden]) {
        display: none !important;
      }

      [part="items"] {
        height: 100%;
        width: 100%;
        overflow-y: auto;
        -webkit-overflow-scrolling: touch;
      }
    </style>
    <div part="items">
      <slot></slot>
    </div>
  </template>

  <script>
    (function() {
      /**
       * `<vaadin-list-box>` is a Polymer 2 element for menus
       *
       * ```
       *   <vaadin-list-box selected="2">
       *     <vaadin-item>Item 1</vaadin-item>
       *     <vaadin-item>Item 2</vaadin-item>
       *     <vaadin-item>Item 3</vaadin-item>
       *     <vaadin-item>Item 4</vaadin-item>
       *   </vaadin-list-box>
       * ```
       *
       * ### Styling
       *
       * The following shadow DOM parts are available for styling:
       *
       * Part name         | Description
       * ------------------|------------------------
       * `items`           | The items container
       *
       * See [ThemableMixin – how to apply styles for shadow parts](https://github.com/vaadin/vaadin-themable-mixin/wiki)
       *
       * @memberof Vaadin
       * @mixes Vaadin.ListMixin
       * @mixes Vaadin.ThemableMixin
       * @demo demo/index.html
       */
      class ListBoxElement extends Vaadin.ElementMixin(Vaadin.ListMixin(Vaadin.ThemableMixin(Polymer.Element))) {
        static get is() {
          return 'vaadin-list-box';
        }

        static get version() {
<<<<<<< HEAD
          return '1.0.1-pre.2';
=======
          return '1.1.0-alpha1';
>>>>>>> 7dfb6ecf
        }

        static get properties() {
          return {
            // We don't need to define this property since super default is vertical,
            // but we don't want it to be modified, or be shown in the API docs.
            /** @private */
            orientation: {
              readOnly: true
            }
          };
        }

        ready() {
          super.ready();
          this.setAttribute('role', 'list');
        }

        get _scrollerElement() {
          return this.shadowRoot.querySelector('[part="items"]');
        }
      }

      customElements.define(ListBoxElement.is, ListBoxElement);

      /**
       * @namespace Vaadin
       */
      window.Vaadin.ListBoxElement = ListBoxElement;
    })();
  </script>
</dom-module><|MERGE_RESOLUTION|>--- conflicted
+++ resolved
@@ -67,11 +67,7 @@
         }
 
         static get version() {
-<<<<<<< HEAD
-          return '1.0.1-pre.2';
-=======
           return '1.1.0-alpha1';
->>>>>>> 7dfb6ecf
         }
 
         static get properties() {
