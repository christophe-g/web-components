--- conflicted
+++ resolved
@@ -27,14 +27,9 @@
   ],
   "dependencies": {
     "polymer": "^2.0.0",
-<<<<<<< HEAD
     "vaadin-themable-mixin": "vaadin/vaadin-themable-mixin#p3-preview",
-    "vaadin-lumo-styles": "vaadin/vaadin-lumo-styles#p3-preview"
-=======
-    "vaadin-themable-mixin": "^1.1.3",
-    "vaadin-lumo-styles": "vaadin/vaadin-lumo-styles#^1.0.0",
+    "vaadin-lumo-styles": "vaadin/vaadin-lumo-styles#p3-preview",
     "vaadin-material-styles": "vaadin/vaadin-material-styles#^1.0.0"
->>>>>>> ce163c9c
   },
   "devDependencies": {
     "iron-test-helpers": "^2.0.0",
