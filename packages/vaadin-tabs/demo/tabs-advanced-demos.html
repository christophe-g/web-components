<dom-module id="tabs-advanced-demos">
  <template>
    <style>
      :host {
        display: block;
      }
    </style>

    <h3>Integration with iron-pages</h3>
    <vaadin-demo-snippet id='tabs-advanced-demos-integration-iron-pages'>
      <template preserve-content>
        <style>
          page {
            display: flex;
            flex-direction: column;
            align-items: center;
          }
        </style>
        <vaadin-tabs selected="{{page}}">
          <vaadin-tab>Page 1</vaadin-tab>
          <vaadin-tab>Page 2</vaadin-tab>
          <vaadin-tab>Page 3</vaadin-tab>
          <vaadin-tab>Page 4</vaadin-tab>
        </vaadin-tabs>

        <iron-pages selected="[[page]]">
          <page><h3>Page 1</h3>Hello World</page>
          <page><h3>Page 2</h3>Hi All</page>
          <page><h3>Page 3</h3>Good Morning</page>
          <page><h3>Page 4</h3>Welcome</page>
        </iron-pages>
      </template>
    </vaadin-demo-snippet>


    <h3>Wrapping 3rd Party Custom Items</h3>
    <vaadin-demo-snippet id='tabs-advanced-demos-wrapping-custom-items'>
      <template preserve-content>
        <style>
          page {
            display: flex;
            flex-direction: column;
            align-items: center;
          }
        </style>
        <vaadin-tabs>
          <vaadin-tab>
            <my-custom-item>
              <img src="https://api.adorable.io/avatars/100/peter.png" width="100" height="100" alt="Peter" slot="icon"></img>
              Peter
              <span slot="badge">1</span>
            </my-custom-item>
          </vaadin-tab>
          <vaadin-tab>
            <my-custom-item>
              <img src="https://api.adorable.io/avatars/100/John.png" width="100" height="100" alt="John" slot="icon"></img>
              John
              <span slot="badge">2</span>
            </my-custom-item>
<<<<<<< HEAD
          </vaadin-nav-item>
          <vaadin-nav-item>
            <paper-icon-item tabindex="-1">
=======
          </vaadin-tab>
          <vaadin-tab>
            <paper-icon-item>
>>>>>>> 459ade3e
              <iron-icon icon="polymer" slot="item-icon"></iron-icon>
              <paper-item-body two-line>
                <div>(639) 111-111</div>
                <div secondary>Mobile</div>
              </paper-item-body>
              <iron-icon icon="star"></iron-icon>
            </paper-icon-item>
          </vaadin-tab>
        </vaadin-tabs>
      </template>
    </vaadin-demo-snippet>
  </template>
  <script>
    class TabsAdvancedDemos extends DemoReadyEventEmitter(TabsDemo(Polymer.Element)) {
      static get is() {
        return 'tabs-advanced-demos';
      }
    }
    customElements.define(TabsAdvancedDemos.is, TabsAdvancedDemos);
  </script>
</dom-module><|MERGE_RESOLUTION|>--- conflicted
+++ resolved
@@ -57,15 +57,9 @@
               John
               <span slot="badge">2</span>
             </my-custom-item>
-<<<<<<< HEAD
-          </vaadin-nav-item>
-          <vaadin-nav-item>
-            <paper-icon-item tabindex="-1">
-=======
           </vaadin-tab>
           <vaadin-tab>
-            <paper-icon-item>
->>>>>>> 459ade3e
+            <paper-icon-item tabindex="-1">
               <iron-icon icon="polymer" slot="item-icon"></iron-icon>
               <paper-item-body two-line>
                 <div>(639) 111-111</div>
