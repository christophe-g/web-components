<!--
@license
Copyright (c) 2017 Vaadin Ltd.
This program is available under Apache License Version 2.0, available at https://vaadin.com/license/
-->

<link rel="import" href="../../polymer/polymer-element.html">
<link rel="import" href="../../vaadin-themable-mixin/vaadin-themable-mixin.html">
<link rel="import" href="../../vaadin-item/src/vaadin-item-mixin.html">
<link rel="import" href="../../vaadin-element-mixin/vaadin-element-mixin.html">

<dom-module id="vaadin-tab">
  <template>
    <slot></slot>
  </template>
  <script>
    (function() {
      /**
       * `<vaadin-tab>` is a Polymer 2 element providing an accessible and customizable tab.
       *
       * ```
       *   <vaadin-tab>
       *     Tab 1
       *   </vaadin-tab>
       * ```
       *
       * The following state attributes are available for styling:
       *
       * Attribute  | Description | Part name
       * -----------|-------------|------------
       * `disabled` | Set to a disabled tab | :host
       * `focused` | Set when the element is focused | :host
       * `focus-ring` | Set when the element is keyboard focused | :host
       * `selected` | Set when the tab is selected | :host
       * `active` | Set when mousedown or enter/spacebar pressed | :host
       * `orientation` | Set to `horizontal` or `vertical` depending on the direction of items  | :host
       *
       * See [ThemableMixin – how to apply styles for shadow parts](https://github.com/vaadin/vaadin-themable-mixin/wiki)
       *
       * @memberof Vaadin
       * @mixes Vaadin.ElementMixin
       * @mixes Vaadin.ThemableMixin
       * @mixes Vaadin.ItemMixin
       */
      class TabElement extends Vaadin.ElementMixin(Vaadin.ThemableMixin(Vaadin.ItemMixin(Polymer.Element))) {
        static get is() {
          return 'vaadin-tab';
        }

        static get version() {
<<<<<<< HEAD
          return '2.0.0-pre.3';
=======
          return '2.1.0-alpha1';
>>>>>>> d967dc9f
        }

        ready() {
          super.ready();
          this.setAttribute('role', 'tab');
        }
      }

      customElements.define(TabElement.is, TabElement);

      /**
      * @namespace Vaadin
      */
      window.Vaadin = window.Vaadin || {};
      Vaadin.TabElement = TabElement;
    })();
  </script>
</dom-module><|MERGE_RESOLUTION|>--- conflicted
+++ resolved
@@ -48,11 +48,7 @@
         }
 
         static get version() {
-<<<<<<< HEAD
-          return '2.0.0-pre.3';
-=======
           return '2.1.0-alpha1';
->>>>>>> d967dc9f
         }
 
         ready() {
