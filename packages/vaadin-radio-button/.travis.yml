sudo: true
dist: trusty
language: node_js
node_js: 8.11

cache:
  directories:
    - node_modules

addons:
  firefox: latest
  chrome: stable

before_script:
  - npm install -g bower polymer-cli
  - bower install

env:
  - POLYMER=2
  - POLYMER=3

script:
<<<<<<< HEAD
  - if [[ "$POLYMER" = "2" ]]; then
      npm install &&
      gulp lint version:check &&
      polymer lint --rules polymer-2 --input ./src/*.html ./theme/**/*.html &&
      if [[ "$TRAVIS_EVENT_TYPE" = "pull_request" ]]; then
        xvfb-run -s '-screen 0 1024x768x24' polymer test;
      else
        polymer test --env saucelabs;
=======
  - if [[ "$TRAVIS_EVENT_TYPE" != "pull_request" && "$TRAVIS_BRANCH" != quick/* ]]; then
      if [[ "$TEST_SUITE" = "visual_tests" ]]; then
        npm i --no-save gemini@^4.0.0 gemini-sauce gemini-polyserve &&
        gemini test test/visual && gemini test test/visual -c .gemini-chrome.yml;
      fi &&
      if [[ "$TEST_SUITE" = "unit_tests" ]]; then
        wct --env saucelabs;
>>>>>>> 371aab9b
      fi;
    fi

  - if [[ "$POLYMER" = "3" ]]; then
      npm install -g yarn magi-cli &&
      (cd .. && git clone --depth 1 -b vaadin-components-rc git://github.com/web-padawan/polymer-modulizer.git && cd polymer-modulizer && npm link) &&
      rm -rf node_modules &&
      magi p3-convert --out . --import-style=name &&
      yarn install --flat &&
      if [[ "$TRAVIS_EVENT_TYPE" = "pull_request" ]]; then
        xvfb-run -s '-screen 0 1024x768x24' polymer test --module-resolution=node --npm;
      else
        polymer test --module-resolution=node --npm --env saucelabs;
      fi;
    fi

<<<<<<< HEAD
  - if [[ "$TRAVIS_EVENT_TYPE" = "cron" ]]; then
      npm install &&
      polymer test --env saucelabs-cron;
    fi
=======
after_success:
  - "cat ${TRAVIS_BUILD_DIR}/coverage/lcov.info | coveralls"
>>>>>>> 371aab9b
<|MERGE_RESOLUTION|>--- conflicted
+++ resolved
@@ -11,55 +11,42 @@
   firefox: latest
   chrome: stable
 
-before_script:
-  - npm install -g bower polymer-cli
-  - bower install
-
 env:
-  - POLYMER=2
+  - POLYMER=2 TEST_SUITE=unit_tests
+  - POLYMER=2 TEST_SUITE=visual_tests
   - POLYMER=3
 
 script:
-<<<<<<< HEAD
   - if [[ "$POLYMER" = "2" ]]; then
-      npm install &&
+      npm -q i && npm i -q --no-save bower polymer-cli && bower -q i &&
       gulp lint version:check &&
       polymer lint --rules polymer-2 --input ./src/*.html ./theme/**/*.html &&
-      if [[ "$TRAVIS_EVENT_TYPE" = "pull_request" ]]; then
-        xvfb-run -s '-screen 0 1024x768x24' polymer test;
+      if [[ "$TRAVIS_EVENT_TYPE" != "pull_request" && "$TRAVIS_BRANCH" != quick/* ]]; then
+        if [[ "$TEST_SUITE" = "visual_tests" ]]; then
+          npm i -q --no-save gemini@^4.0.0 gemini-sauce gemini-polyserve &&
+          gemini test test/visual && gemini test test/visual -c .gemini-chrome.yml;
+        else
+          wct --env saucelabs;
+        fi;
       else
-        polymer test --env saucelabs;
-=======
-  - if [[ "$TRAVIS_EVENT_TYPE" != "pull_request" && "$TRAVIS_BRANCH" != quick/* ]]; then
-      if [[ "$TEST_SUITE" = "visual_tests" ]]; then
-        npm i --no-save gemini@^4.0.0 gemini-sauce gemini-polyserve &&
-        gemini test test/visual && gemini test test/visual -c .gemini-chrome.yml;
+        xvfb-run -s '-screen 0 1024x768x24' wct;
       fi &&
-      if [[ "$TEST_SUITE" = "unit_tests" ]]; then
-        wct --env saucelabs;
->>>>>>> 371aab9b
+      if [[ "$TRAVIS_EVENT_TYPE" = "cron" && "$TEST_SUITE" = "unit_tests" ]]; then
+        wct --env saucelabs-cron;
+      fi;
+    fi
+  - if [[ "$POLYMER" = "3" ]]; then
+      npm --no-save -q install -g yarn bower magi-cli web-component-tester &&
+      (cd .. && git clone --depth 1 -b vaadin-components-rc git://github.com/web-padawan/polymer-modulizer.git && cd polymer-modulizer && npm -q link) &&
+      rm -rf node_modules &&
+      magi p3-convert --out . --import-style=name &&
+      yarn install --flat &&
+      if [[ "$TRAVIS_EVENT_TYPE" != "pull_request" && "$TRAVIS_BRANCH" != quick/* ]]; then
+        wct --module-resolution=node --npm --env saucelabs;
+      else
+        xvfb-run -s '-screen 0 1024x768x24' wct --module-resolution=node --npm;
       fi;
     fi
 
-  - if [[ "$POLYMER" = "3" ]]; then
-      npm install -g yarn magi-cli &&
-      (cd .. && git clone --depth 1 -b vaadin-components-rc git://github.com/web-padawan/polymer-modulizer.git && cd polymer-modulizer && npm link) &&
-      rm -rf node_modules &&
-      magi p3-convert --out . --import-style=name &&
-      yarn install --flat &&
-      if [[ "$TRAVIS_EVENT_TYPE" = "pull_request" ]]; then
-        xvfb-run -s '-screen 0 1024x768x24' polymer test --module-resolution=node --npm;
-      else
-        polymer test --module-resolution=node --npm --env saucelabs;
-      fi;
-    fi
-
-<<<<<<< HEAD
-  - if [[ "$TRAVIS_EVENT_TYPE" = "cron" ]]; then
-      npm install &&
-      polymer test --env saucelabs-cron;
-    fi
-=======
 after_success:
-  - "cat ${TRAVIS_BUILD_DIR}/coverage/lcov.info | coveralls"
->>>>>>> 371aab9b
+  - "cat ${TRAVIS_BUILD_DIR}/coverage/lcov.info | coveralls"