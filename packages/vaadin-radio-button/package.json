{
<<<<<<< HEAD
  "name": "@vaadin/vaadin-radio-button",
  "version": "1.0.0-pre.4",
=======
  "name": "vaadin-radio-button",
  "version": "1.1.0-alpha1",
>>>>>>> 371aab9b
  "description": "vaadin-radio-button",
  "main": "vaadin-radio-button.html",
  "repository": "vaadin/vaadin-radio-button",
  "keywords": [
    "Vaadin",
    "vaadin-radio-button",
    "web-components",
    "web-component",
    "radio button",
    "polymer"
  ],
  "author": "Vaadin Ltd",
  "license": "Apache-2.0",
  "bugs": {
    "url": "https://github.com/vaadin/vaadin-radio-button/issues"
  },
  "homepage": "https://vaadin.com/components",
  "scripts": {
    "test": "wct",
    "preversion": "gulp version:update"
  },
  "devDependencies": {
<<<<<<< HEAD
=======
    "bower": "latest",
    "coveralls": "^3.0.1",
>>>>>>> 371aab9b
    "eslint": "^4.0.0",
    "eslint-config-vaadin": "latest",
    "eslint-plugin-html": "^4.0.0",
    "gulp": "latest",
    "gulp-clip-empty-files": "^0.1.2",
    "gulp-eslint": "^4.0.0",
    "gulp-expect-file": "0.0.7",
    "gulp-find": "0.0.10",
    "gulp-git": "^2.4.2",
    "gulp-grep-contents": "0.0.1",
    "gulp-html-extract": "^0.3.0",
    "gulp-replace": "^0.6.1",
    "gulp-stylelint": "^7.0.0",
    "stylelint": "^9.0.0",
    "stylelint-config-vaadin": "latest",
<<<<<<< HEAD
    "web-component-tester": "^6.1.5"
=======
    "wct-istanbul": "^0.14.3",
    "web-component-tester": "^6.1.5",
    "yargs": "^8.0.2"
>>>>>>> 371aab9b
  }
}<|MERGE_RESOLUTION|>--- conflicted
+++ resolved
@@ -1,11 +1,6 @@
 {
-<<<<<<< HEAD
   "name": "@vaadin/vaadin-radio-button",
-  "version": "1.0.0-pre.4",
-=======
-  "name": "vaadin-radio-button",
   "version": "1.1.0-alpha1",
->>>>>>> 371aab9b
   "description": "vaadin-radio-button",
   "main": "vaadin-radio-button.html",
   "repository": "vaadin/vaadin-radio-button",
@@ -28,11 +23,8 @@
     "preversion": "gulp version:update"
   },
   "devDependencies": {
-<<<<<<< HEAD
-=======
     "bower": "latest",
     "coveralls": "^3.0.1",
->>>>>>> 371aab9b
     "eslint": "^4.0.0",
     "eslint-config-vaadin": "latest",
     "eslint-plugin-html": "^4.0.0",
@@ -48,12 +40,8 @@
     "gulp-stylelint": "^7.0.0",
     "stylelint": "^9.0.0",
     "stylelint-config-vaadin": "latest",
-<<<<<<< HEAD
-    "web-component-tester": "^6.1.5"
-=======
     "wct-istanbul": "^0.14.3",
     "web-component-tester": "^6.1.5",
     "yargs": "^8.0.2"
->>>>>>> 371aab9b
   }
 }