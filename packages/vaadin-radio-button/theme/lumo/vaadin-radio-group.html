<link rel="import" href="vaadin-radio-button.html">
<<<<<<< HEAD

<dom-module id="lumo-radio-group" theme-for="vaadin-radio-group">
  <template>
    <style>
      :host([theme~="vertical"]) {
        display: flex;
        flex-direction: column;
      }

      :host([has-label])::before {
        margin-top: calc(var(--lumo-font-size-s) * 1.5);
      }

      :host([has-label]) {
        padding-top: var(--lumo-space-m);
      }

      [part="label"] {
        align-self: flex-start;
        color: var(--lumo-secondary-text-color);
        font-weight: 500;
        font-size: var(--lumo-font-size-s);
        margin-left: calc(var(--lumo-border-radius) / 4);
        transition: color 0.2s;
        line-height: 1;
        padding-bottom: 0.5em;
        overflow: hidden;
        white-space: nowrap;
        text-overflow: ellipsis;
        position: relative;
        max-width: 100%;
        box-sizing: border-box;
      }
    </style>
  </template>
</dom-module>

=======
<link rel="import" href="vaadin-radio-group-styles.html">
>>>>>>> 0b16e3f2
<link rel="import" href="../../src/vaadin-radio-group.html"><|MERGE_RESOLUTION|>--- conflicted
+++ resolved
@@ -1,43 +1,3 @@
 <link rel="import" href="vaadin-radio-button.html">
-<<<<<<< HEAD
-
-<dom-module id="lumo-radio-group" theme-for="vaadin-radio-group">
-  <template>
-    <style>
-      :host([theme~="vertical"]) {
-        display: flex;
-        flex-direction: column;
-      }
-
-      :host([has-label])::before {
-        margin-top: calc(var(--lumo-font-size-s) * 1.5);
-      }
-
-      :host([has-label]) {
-        padding-top: var(--lumo-space-m);
-      }
-
-      [part="label"] {
-        align-self: flex-start;
-        color: var(--lumo-secondary-text-color);
-        font-weight: 500;
-        font-size: var(--lumo-font-size-s);
-        margin-left: calc(var(--lumo-border-radius) / 4);
-        transition: color 0.2s;
-        line-height: 1;
-        padding-bottom: 0.5em;
-        overflow: hidden;
-        white-space: nowrap;
-        text-overflow: ellipsis;
-        position: relative;
-        max-width: 100%;
-        box-sizing: border-box;
-      }
-    </style>
-  </template>
-</dom-module>
-
-=======
 <link rel="import" href="vaadin-radio-group-styles.html">
->>>>>>> 0b16e3f2
 <link rel="import" href="../../src/vaadin-radio-group.html">