--- conflicted
+++ resolved
@@ -24,34 +24,20 @@
   ],
   "dependencies": {
     "polymer": "^2.0.0",
-<<<<<<< HEAD
     "vaadin-themable-mixin": "vaadin/vaadin-themable-mixin#p3-preview",
     "vaadin-element-mixin": "vaadin/vaadin-element-mixin#p3-preview",
-    "vaadin-lumo-styles": "vaadin/vaadin-lumo-styles#p3-preview"
-=======
-    "vaadin-themable-mixin": "^1.1.3",
-    "vaadin-element-mixin": "vaadin/vaadin-element-mixin#^1.0.0",
-    "vaadin-lumo-styles": "vaadin/vaadin-lumo-styles#^1.0.0",
+    "vaadin-lumo-styles": "vaadin/vaadin-lumo-styles#p3-preview",
     "vaadin-material-styles": "vaadin/vaadin-material-styles#^1.0.0"
->>>>>>> 5d8c8d6b
   },
   "devDependencies": {
     "iron-component-page": "^3.0.0",
     "iron-demo-helpers": "^2.0.0",
     "webcomponentsjs": "^1.0.0",
     "web-component-tester": "^6.1.5",
-<<<<<<< HEAD
     "vaadin-button": "vaadin/vaadin-button#p3-preview",
     "vaadin-checkbox": "vaadin/vaadin-checkbox#p3-preview",
     "vaadin-demo-helpers": "vaadin/vaadin-demo-helpers#p3-preview",
     "vaadin-radio-button": "vaadin/vaadin-radio-button#p3-preview",
     "vaadin-text-field": "vaadin/vaadin-text-field#p3-preview"
-=======
-    "vaadin-button": "^2.1.0",
-    "vaadin-checkbox": "^2.2.0",
-    "vaadin-demo-helpers": "^1.2.0",
-    "vaadin-radio-button": "#1.0.0-alpha11",
-    "vaadin-text-field": "^2.1.0"
->>>>>>> 5d8c8d6b
   }
 }