--- conflicted
+++ resolved
@@ -1,11 +1,6 @@
 {
-<<<<<<< HEAD
   "name": "@vaadin/vaadin-notification",
-  "version": "1.0.0-pre.3",
-=======
-  "name": "vaadin-notification",
   "version": "1.1.0-alpha1",
->>>>>>> 5d8c8d6b
   "description": "vaadin-notification",
   "main": "vaadin-notification.html",
   "repository": "vaadin/vaadin-notification",
@@ -27,11 +22,8 @@
     "preversion": "gulp version:update"
   },
   "devDependencies": {
-<<<<<<< HEAD
-=======
     "bower": "latest",
     "coveralls": "^3.0.1",
->>>>>>> 5d8c8d6b
     "eslint": "^4.0.0",
     "eslint-config-vaadin": "latest",
     "eslint-plugin-html": "^4.0.0",
@@ -44,11 +36,6 @@
     "gulp-grep-contents": "0.0.1",
     "gulp-html-extract": "^0.3.0",
     "gulp-replace": "^0.6.1",
-<<<<<<< HEAD
-    "stylelint": "^9.0.0",
-    "stylelint-config-vaadin": "latest",
-    "web-component-tester": "^6.1.5"
-=======
     "gulp-stylelint": "^7.0.0",
     "polymer-cli": "^1.6.0",
     "stylelint": "^9.0.0",
@@ -56,6 +43,5 @@
     "wct-istanbul": "^0.14.3",
     "web-component-tester": "^6.1.5",
     "yargs": "^8.0.0"
->>>>>>> 5d8c8d6b
   }
 }