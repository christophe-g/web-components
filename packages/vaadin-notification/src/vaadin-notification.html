--- conflicted
+++ resolved
@@ -218,11 +218,7 @@
         }
 
         static get version() {
-<<<<<<< HEAD
-          return '1.0.0-pre.2';
-=======
           return '1.0.0';
->>>>>>> c58cdf56
         }
 
         static get properties() {
