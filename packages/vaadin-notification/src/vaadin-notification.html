<!--
@license
Copyright (c) 2017 Vaadin Ltd.
This program is available under Apache License Version 2.0, available at https://vaadin.com/license/
-->

<link rel="import" href="../../polymer/polymer-element.html">
<link rel="import" href="../../polymer/lib/utils/templatize.html">
<link rel="import" href="../../vaadin-element-mixin/vaadin-element-mixin.html">
<link rel="import" href="../../vaadin-themable-mixin/vaadin-themable-mixin.html">

<dom-module id="vaadin-notification-container">
  <template>
    <style>
      :host {
        position: fixed;
        z-index: 1000;
        top: 0;
        left: 0;
        bottom: 0;
        right: 0;
        box-sizing: border-box;

        display: flex;
        flex-direction: column;
        align-items: stretch;
        pointer-events: none;
      }

      [region-group] {
        flex: 1 1 0%;
        display: flex;
      }

      [region-group="top"] {
        align-items: flex-start;
      }

      [region-group="bottom"] {
        align-items: flex-end;
      }

      [region-group] > [region] {
        flex: 1 1 0%;
      }

      @media (max-width: 420px) {
        [region-group] {
          flex-direction: column;
          align-items: stretch;
        }

        [region-group="top"] {
          justify-content: flex-start;
        }

        [region-group="bottom"] {
          justify-content: flex-end;
        }

        [region-group] > [region] {
          flex: initial;
        }
      }
    </style>

    <div region="top-stretch"><slot name="top-stretch"></slot></div>
    <div region-group="top">
      <div region="top-start"><slot name="top-start"></slot></div>
      <div region="top-center"><slot name="top-center"></slot></div>
      <div region="top-end"><slot name="top-end"></slot></div>
    </div>
    <div region="middle"><slot name="middle"></slot></div>
    <div region-group="bottom">
      <div region="bottom-start"><slot name="bottom-start"></slot></div>
      <div region="bottom-center"><slot name="bottom-center"></slot></div>
      <div region="bottom-end"><slot name="bottom-end"></slot></div>
    </div>
    <div region="bottom-stretch"><slot name="bottom-stretch"></slot></div>
  </template>
</dom-module>

<dom-module id="vaadin-notification-card">
  <template>
    <style>
      :host {
        display: block;
        pointer-events: auto;
      }
    </style>

    <div part="overlay">
      <div part="content">
        <slot></slot>
      </div>
    </div>
  </template>
</dom-module>

<dom-module id="vaadin-notification">
  <template>
    <style>
      :host {
        display: none;
      }
    </style>
    <vaadin-notification-card id="vaadin-notification-card">
    </vaadin-notification-card>
  </template>

  <script>
    (function() {
      /**
       * The container element for all notifications.
       *
       * @memberof Vaadin
       */
      class NotificationContainer extends Vaadin.ThemableMixin(Vaadin.ElementMixin(Polymer.Element)) {
        static get is() {
          return 'vaadin-notification-container';
        }

        static get properties() {
          return {
            /**
             * True when the container is opened
             */
            opened: {
              type: Boolean,
              value: false,
              observer: '_openedChanged'
            }
          };
        }

        _openedChanged(opened) {
          if (opened) {
            document.body.appendChild(this);
            if (this._boundIosResizeListener) {
              this._detectIosNavbar();
              window.addEventListener('resize', this._boundIosResizeListener);
            }
          } else {
            document.body.removeChild(this);
            if (this._boundIosResizeListener) {
              window.removeEventListener('resize', this._boundIosResizeListener);
            }
          }
        }

        constructor() {
          super();

          if (/iPad|iPhone|iPod/.test(navigator.userAgent)) {
            this._boundIosResizeListener = () => this._detectIosNavbar();
          }
        }

        _detectIosNavbar() {
          const innerHeight = window.innerHeight;
          const innerWidth = window.innerWidth;
          const landscape = innerWidth > innerHeight;
          const clientHeight = document.documentElement.clientHeight;
          if (landscape && clientHeight > innerHeight) {
            this.style.bottom = (clientHeight - innerHeight) + 'px';
          } else {
            this.style.bottom = '0';
          }
        }
      }

      /**
       * The container element for the notification
       *
       * ### Styling
       *
       * The following shadow DOM parts are available for styling:
       *
       * Part name | Description
       * ----------------|----------------
       * `overlay` | The notification container
       * `content` | The content of the notification
       *
       * See [ThemableMixin – how to apply styles for shadow parts](https://github.com/vaadin/vaadin-themable-mixin/wiki)
       *
       * @memberof Vaadin
       * @mixes Vaadin.ThemableMixin
       */
      class NotificationCard extends Vaadin.ThemableMixin(Polymer.Element) {
        static get is() {
          return 'vaadin-notification-card';
        }

        ready() {
          super.ready();
          this.setAttribute('role', 'alert');
          this.setAttribute('aria-live', 'polite');
        }
      }

      /**
       * `<vaadin-notification>` is a Polymer 2 element providing accessible and customizable notifications (toasts).
       *
       * ```
       * <vaadin-notification>
       *   <template>
       *     Your work has been saved
       *   </template>
       * </vaadin-notification>
       * ```
       *
       * @memberof Vaadin
       * @demo demo/index.html
       */
      class NotificationElement extends Vaadin.ElementMixin(Polymer.Element) {
        static get is() {
          return 'vaadin-notification';
        }

        static get version() {
<<<<<<< HEAD
          return '1.0.0-pre.3';
=======
          return '1.1.0-alpha1';
>>>>>>> 5d8c8d6b
        }

        static get properties() {
          return {
            /**
             * The duration in milliseconds to show the notification.
             * Set to `0` or a negative number to disable the notification auto-closing.
             */
            duration: {
              type: Number,
              value: 5000
            },

            /**
             * True if the notification is currently displayed.
             */
            opened: {
              type: Boolean,
              value: false,
              notify: true,
              observer: '_openedChanged'
            },

            /**
             * Alignment of the notification in the viewport
             * Valid values are `top-stretch|top-start|top-center|top-end|middle|bottom-start|bottom-center|bottom-end|bottom-stretch`
             */
            position: {
              type: String,
              value: 'bottom-start',
              observer: '_positionChanged'
            }
          };
        }

        static get observers() {
          return [
            '_durationChanged(duration, opened)'
          ];
        }

        /**
         * Opens the notification.
         */
        open() {
          this.opened = true;
        }

        /**
         * Closes the notification.
         */
        close() {
          this.opened = false;
        }

        get _container() {
          if (!NotificationElement._container) {
            NotificationElement._container = document.createElement('vaadin-notification-container');
            document.body.appendChild(NotificationElement._container);
          }
          return NotificationElement._container;
        }

        _openedChanged(opened) {
          if (opened) {
            this._container.opened = true;
            if (!this._instance) {
              const template = this.querySelector('template');
              if (!template._Templatizer) {
                template._Templatizer = Polymer.Templatize.templatize(template, this, {
                  forwardHostProp: function(prop, value) {
                    if (this._instance) {
                      this._instance.forwardHostProp(prop, value);
                    }
                  }
                });
              }
              this._instance = new template._Templatizer({});

              const templateRoot = template.getRootNode();
              const isScoped = templateRoot !== document;
              this._card = this.$['vaadin-notification-card'];
              this._cardContent = this._card.shadowRoot.querySelector('[part~="content"]');
              if (isScoped) {

                if (!this._cardContent.shadowRoot) {
                  this._cardContent.attachShadow({mode: 'open'});
                }
                if (window.ShadyCSS && !window.ShadyCSS.nativeShadow) {
                  // Shady DOM
                  var shadyStyleScope = templateRoot.host && templateRoot.host.localName;
                  if (shadyStyleScope && shadyStyleScope.indexOf('-') === -1) {
                    shadyStyleScope = templateRoot.host.getAttribute('is');
                  }

                  if (shadyStyleScope) {
                    this._cardContent.setAttribute('is', shadyStyleScope);
                  }
                } else {
                  // Shadow DOM
                  const scopeCssText = Array.from(templateRoot.querySelectorAll('style'))
                    .reduce((result, style) => result + style.textContent, '')
                    // The overlay root’s :host styles should not apply inside the overlay
                    .replace(/:host/g, ':host-nomatch');

                  if (scopeCssText) {
                    const style = document.createElement('style');
                    style.textContent = scopeCssText;
                    this._cardContent.shadowRoot.appendChild(style);
                  }
                }

                this._cardContent.shadowRoot.appendChild(this._instance.root);
              } else {
                this._card.appendChild(this._instance.root);
              }

              this._card.setAttribute('aria-label', this._card.textContent.trim());
            }

            this._animatedAppendNotificationCard();
          } else if (this._card) {
            this._closeNotificationCard();
          }
        }

        _animatedAppendNotificationCard() {
          this._card.setAttribute('opening', '');
          this._appendNotificationCard();
          const listener = () => {
            this._card.removeEventListener('animationend', listener);
            this._card.removeAttribute('opening');
          };
          this._card.addEventListener('animationend', listener);
        }

        _appendNotificationCard() {
          if (!this._container.shadowRoot.querySelector(`slot[name="${this.position}"]`)) {
            window.console.warn(
              `Invalid alignment parameter provided: position=${this.position}`);
            return;
          }

          this._card.slot = this.position;
          if (this._container.firstElementChild && /top/.test(this.position)) {
            this._container.insertBefore(this._card, this._container.firstElementChild);
          } else {
            this._container.appendChild(this._card);
          }
        }

        _removeNotificationCard() {
          this._card.parentNode && this._card.parentNode.removeChild(this._card);
          this._card.removeAttribute('closing');
          this._container.opened = Boolean(this._container.firstElementChild);
        }

        _closeNotificationCard() {
          this._durationTimeoutId && clearTimeout(this._durationTimeoutId);
          this._animatedRemoveNotificationCard();
        }

        _animatedRemoveNotificationCard() {
          this._card.setAttribute('closing', '');
          const name = getComputedStyle(this._card).getPropertyValue('animation-name');
          if (name && name != 'none') {
            const listener = () => {
              this._removeNotificationCard();
              this._card.removeEventListener('animationend', listener);
            };
            this._card.addEventListener('animationend', listener);
          } else {
            this._removeNotificationCard();
          }
        }

        _positionChanged(position) {
          if (this.opened) {
            this._animatedAppendNotificationCard();
          }
        }

        _durationChanged(duration, opened) {
          if (opened) {
            clearTimeout(this._durationTimeoutId);
            if (duration > 0) {
              this._durationTimeoutId = setTimeout(() => this.close(), duration);
            }
          }
        }
      }

      customElements.define(NotificationContainer.is, NotificationContainer);
      customElements.define(NotificationCard.is, NotificationCard);
      customElements.define(NotificationElement.is, NotificationElement);

      /**
       * @namespace Vaadin
       */
      window.Vaadin.NotificationElement = NotificationElement;
    })();
  </script>
</dom-module><|MERGE_RESOLUTION|>--- conflicted
+++ resolved
@@ -218,11 +218,7 @@
         }
 
         static get version() {
-<<<<<<< HEAD
-          return '1.0.0-pre.3';
-=======
           return '1.1.0-alpha1';
->>>>>>> 5d8c8d6b
         }
 
         static get properties() {
