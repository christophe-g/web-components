<!--
@license
Copyright (c) 2017 Vaadin Ltd.
This program is available under Apache License Version 2.0, available at https://vaadin.com/license/
-->

<link rel="import" href="../../polymer/polymer-element.html">
<link rel="import" href="../../vaadin-themable-mixin/vaadin-themable-mixin.html">

<dom-module id="vaadin-vertical-layout">
  <template>
    <style>
      :host {
        display: flex;
        flex-direction: column;
        align-items: flex-start;
        box-sizing: border-box;
      }

      :host([hidden]) {
        display: none !important;
      }

      /* Theme variations */
      :host([theme~="margin"]) {
        margin: 1em;
      }

      :host([theme~="padding"]) {
        padding: 1em;
      }

      :host([theme~="spacing"]) ::slotted(*) {
        margin-top: 1em;
      }

      /*
        Compensate for the first item margin, so that there is no gap around
        the layout itself.
       */
      :host([theme~="spacing"])::before {
        content: "";
        margin-top: -1em;
      }
    </style>

    <slot></slot>

  </template>

  <script>
    (function() {
      /**
       * `<vaadin-vertical-layout>` provides a simple way to vertically align your HTML elements.
       *
       * ```
       * <vaadin-vertical-layout>
       *   <div>Item 1</div>
       *   <div>Item 2</div>
       * </vaadin-vertical-layout>
       * ```
       *
       * ### Built-in Theme Variations
       *
       * `<vaadin-vertical-layout>` supports the following theme variations:
       *
       * Theme variation | Description
       * ---|---
       * `theme="margin"` | Applies the default amount of CSS margin for the host element (specified by the theme)
       * `theme="padding"` | Applies the default amount of CSS padding for the host element (specified by the theme)
       * `theme="spacing"` | Applies the default amount of CSS margin between items (specified by the theme)
       *
       * @memberof Vaadin
       * @mixes Vaadin.ThemableMixin
       * @demo demo/index.html
       */
      class VerticalLayoutElement extends Vaadin.ThemableMixin(Polymer.Element) {
        static get is() {
          return 'vaadin-vertical-layout';
        }

        static get version() {
<<<<<<< HEAD
          return '1.0.0-pre.1';
=======
          return '1.0.1';
>>>>>>> a0d297c7
        }
      }

      customElements.define(VerticalLayoutElement.is, VerticalLayoutElement);

      /**
       * @namespace Vaadin
       */
      window.Vaadin = window.Vaadin || {};
      Vaadin.VerticalLayoutElement = VerticalLayoutElement;
    })();
  </script>
</dom-module><|MERGE_RESOLUTION|>--- conflicted
+++ resolved
@@ -80,11 +80,7 @@
         }
 
         static get version() {
-<<<<<<< HEAD
-          return '1.0.0-pre.1';
-=======
           return '1.0.1';
->>>>>>> a0d297c7
         }
       }
 
