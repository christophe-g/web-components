<!--
@license
Copyright (c) 2017 Vaadin Ltd.
This program is available under Apache License Version 2.0, available at https://vaadin.com/license/
-->

<link rel="import" href="../../polymer/polymer-element.html">
<link rel="import" href="../../vaadin-themable-mixin/vaadin-themable-mixin.html">
<link rel="import" href="../../vaadin-element-mixin/vaadin-element-mixin.html">

<dom-module id="vaadin-vertical-layout">
  <template>
    <style>
      :host {
        display: flex;
        flex-direction: column;
        align-items: flex-start;
        box-sizing: border-box;
      }

      :host([hidden]) {
        display: none !important;
      }

      /* Theme variations */
      :host([theme~="margin"]) {
        margin: 1em;
      }

      :host([theme~="padding"]) {
        padding: 1em;
      }

      :host([theme~="spacing"]) ::slotted(*) {
        margin-top: 1em;
      }

      /*
        Compensate for the first item margin, so that there is no gap around
        the layout itself.
       */
      :host([theme~="spacing"])::before {
        content: "";
        margin-top: -1em;
      }
    </style>

    <slot></slot>

  </template>

  <script>
    (function() {
      /**
       * `<vaadin-vertical-layout>` provides a simple way to vertically align your HTML elements.
       *
       * ```
       * <vaadin-vertical-layout>
       *   <div>Item 1</div>
       *   <div>Item 2</div>
       * </vaadin-vertical-layout>
       * ```
       *
       * ### Built-in Theme Variations
       *
       * `<vaadin-vertical-layout>` supports the following theme variations:
       *
       * Theme variation | Description
       * ---|---
       * `theme="margin"` | Applies the default amount of CSS margin for the host element (specified by the theme)
       * `theme="padding"` | Applies the default amount of CSS padding for the host element (specified by the theme)
       * `theme="spacing"` | Applies the default amount of CSS margin between items (specified by the theme)
       *
       * @memberof Vaadin
       * @mixes Vaadin.ThemableMixin
       * @demo demo/index.html
       */
      class VerticalLayoutElement extends Vaadin.ElementMixin(Vaadin.ThemableMixin(Polymer.Element)) {
        static get is() {
          return 'vaadin-vertical-layout';
        }

        static get version() {
<<<<<<< HEAD
          return '1.0.1-pre.4';
=======
          return '1.1.0-alpha1';
>>>>>>> 4ca2754b
        }
      }

      customElements.define(VerticalLayoutElement.is, VerticalLayoutElement);

      /**
       * @namespace Vaadin
       */
      window.Vaadin = window.Vaadin || {};
      Vaadin.VerticalLayoutElement = VerticalLayoutElement;
    })();
  </script>
</dom-module><|MERGE_RESOLUTION|>--- conflicted
+++ resolved
@@ -81,11 +81,7 @@
         }
 
         static get version() {
-<<<<<<< HEAD
-          return '1.0.1-pre.4';
-=======
           return '1.1.0-alpha1';
->>>>>>> 4ca2754b
         }
       }
 
