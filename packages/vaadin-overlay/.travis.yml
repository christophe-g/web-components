--- conflicted
+++ resolved
@@ -11,10 +11,6 @@
   firefox: latest
   chrome: stable
 
-before_script:
-  - npm install -g bower polymer-cli
-  - bower install
-
 env:
   - TEST_SUITE=mobile POLYMER=2
   - TEST_SUITE=microsoft POLYMER=2
@@ -25,35 +21,33 @@
 
 script:
   - if [[ "$POLYMER" = "2" ]]; then
-      npm install &&
+      npm -q i && npm i -q --no-save bower polymer-cli && bower -q i &&
       gulp lint &&
       polymer lint --rules polymer-2 --input ./src/*.html ./theme/**/*.html &&
       if [[ "$TRAVIS_EVENT_TYPE" = "pull_request" ]]; then
-        xvfb-run -s '-screen 0 1024x768x24' polymer test;
+        xvfb-run -s '-screen 0 1024x768x24' wct;
       else
-        polymer test --env saucelabs:$TEST_SUITE;
+        wct --env saucelabs:$TEST_SUITE;
       fi;
     fi
 
   - if [[ "$POLYMER" = "3" ]]; then
-      npm install -g yarn magi-cli &&
+      npm --no-save -q install -g yarn bower magi-cli web-component-tester &&
       (cd .. && git clone --depth 1 -b vaadin-components-rc git://github.com/web-padawan/polymer-modulizer.git && cd polymer-modulizer && npm link) &&
       rm -rf node_modules &&
       magi p3-convert --out . --import-style=name &&
       yarn install --flat &&
       if [[ "$TRAVIS_EVENT_TYPE" = "pull_request" ]]; then
-        xvfb-run -s '-screen 0 1024x768x24' polymer test --module-resolution=node --npm;
+        xvfb-run -s '-screen 0 1024x768x24' wct --module-resolution=node --npm;
       else
-        polymer test --module-resolution=node --npm --env saucelabs:$TEST_SUITE;
+        wct --module-resolution=node --npm --env saucelabs:$TEST_SUITE;
       fi;
     fi
 
-<<<<<<< HEAD
   - if [[ "$TRAVIS_EVENT_TYPE" = "cron" ]]; then
       npm install &&
-      polymer test --env saucelabs-cron;
+      wct --env saucelabs-cron;
     fi
-=======
+
 after_success:
-  - "cat ${TRAVIS_BUILD_DIR}/coverage/lcov.info | coveralls"
->>>>>>> eaa7a722
+  - "cat ${TRAVIS_BUILD_DIR}/coverage/lcov.info | coveralls"