<!--
@license
Copyright (c) 2017 Vaadin Ltd.
This program is available under Apache License Version 2.0, available at https://vaadin.com/license/
-->

<link rel="import" href="../../polymer/polymer-element.html">
<link rel="import" href="../../polymer/lib/elements/dom-repeat.html">
<link rel="import" href="../../vaadin-themable-mixin/vaadin-themable-mixin.html">
<link rel="import" href="../../vaadin-button/src/vaadin-button.html">
<link rel="import" href="vaadin-upload-icons.html">
<link rel="import" href="vaadin-upload-file.html">
<link rel="import" href="../../vaadin-element-mixin/vaadin-element-mixin.html">

<dom-module id="vaadin-upload">
  <template>
    <style>
      :host {
        display: block;
        position: relative;
      }

      :host([hidden]) {
        display: none !important;
      }

      [hidden] {
        display: none !important;
      }
    </style>

    <div part="primary-buttons">
      <div id="addFiles" on-touchend="_onAddFilesTouchEnd" on-click="_onAddFilesClick">
        <slot name="add-button">
          <vaadin-button part="upload-button" id="addButton" disabled="[[maxFilesReached]]">
            [[_i18nPlural(maxFiles, i18n.addFiles, i18n.addFiles.*)]]
          </vaadin-button>
        </slot>
      </div>
      <div part="drop-label" hidden$="[[nodrop]]" id="dropLabelContainer">
        <slot name="drop-label-icon">
          <div part="drop-label-icon"></div>
        </slot>
        <slot name="drop-label" id="dropLabel">
          [[_i18nPlural(maxFiles, i18n.dropFiles, i18n.dropFiles.*)]]
        </slot>
      </div>
    </div>
    <slot name="file-list">
      <div id="fileList" part="file-list">
        <template is="dom-repeat" items="[[files]]" as="file">
          <vaadin-upload-file file="[[file]]"></vaadin-upload-file>
        </template>
      </div>
    </slot>
    <slot></slot>
    <input type="file" id="fileInput" on-change="_onFileInputChange" hidden accept$="{{accept}}" multiple$="[[_isMultiple(maxFiles)]]" capture$="[[capture]]">
  </template>

  <script>
    (function() {

      /**
       * `<vaadin-upload>` is a Polymer 2 element for uploading multiple files with drag and drop support.
       *
       * Example:
       *
       * ```
       * <vaadin-upload></vaadin-upload>
       * ```
       *
       * ### Styling
       *
       * The following shadow DOM parts are available for styling:
       *
       * Part name | Description
       * ---|---
       * `primary-buttons` | Upload container
       * `upload-button` | Upload button
       * `drop-label` | Label for drop indicator
       * `drop-label-icon` | Icon for drop indicator
       * `file-list` | File list container
       *
       * The following state attributes are available for styling:
       *
       * Attribute | Description | Part name
       * ---|---|---
       * `nodrop` | Set when drag and drop is disabled (e. g., on touch devices) | `:host`
       * `dragover` | A file is being dragged over the element | `:host`
       * `dragover-valid` | A dragged file is valid with `maxFiles` and `accept` criteria | `:host`
       *
       * See [ThemableMixin – how to apply styles for shadow parts](https://github.com/vaadin/vaadin-themable-mixin/wiki)
       *
       * @memberof Vaadin
       * @mixes Vaadin.ThemableMixin
       * @demo demo/index.html
       */
      class UploadElement extends Vaadin.ElementMixin(Vaadin.ThemableMixin(Polymer.Element)) {
        static get is() {
          return 'vaadin-upload';
        }

        static get version() {
<<<<<<< HEAD
          return '4.0.0-pre.3';
=======
          return '4.2.0-alpha1';
>>>>>>> b263a51d
        }

        static get properties() {
          return {
            /**
             * Define whether the element supports dropping files on it for uploading.
             * By default it's enabled in desktop and disabled in touch devices
             * because mobile devices do not support drag events in general. Setting
             * it false means that drop is enabled even in touch-devices, and true
             * disables drop in all devices.
             *
             * @default true in touch-devices, false otherwise.
             */
            nodrop: {
              type: Boolean,
              reflectToAttribute: true,
              value: function() {
                try {
                  return !!document.createEvent('TouchEvent');
                } catch (e) {
                  return false;
                }
              }
            },

            /**
             * The server URL. The default value is an empty string, which means that
             * _window.location_ will be used.
             */
            target: {
              type: String,
              value: ''
            },

            /**
             * HTTP Method used to send the files. Only POST and PUT are allowed.
             */
            method: {
              type: String,
              value: 'POST'
            },

            /**
             * Key-Value map to send to the server. If you set this property as an
             * attribute, use a valid JSON string, for example:
             * ```
             * <vaadin-upload headers='{"X-Foo": "Bar"}'></vaadin-upload>
             * ```
             */
            headers: {
              type: Object,
              value: {}
            },

            /**
             * Max time in milliseconds for the entire upload process, if exceeded the
             * request will be aborted. Zero means that there is no timeout.
             *
             */
            timeout: {
              type: Number,
              value: 0
            },

            _dragover: {
              type: Boolean,
              value: false,
              observer: '_dragoverChanged'
            },

            /**
             * The array of files being processed, or already uploaded.
             *
             * Each element is a [`File`](https://developer.mozilla.org/en-US/docs/Web/API/File)
             * object with a number of extra properties  to track the upload process:
             * - `uploadTarget`: The target URL used to upload this file.
             * - `elapsed`: Elapsed time since the upload started.
             * - `elapsedStr`: Human-readable elapsed time.
             * - `remaining`: Number of seconds remaining for the upload to finish.
             * - `remainingStr`: Human-readable remaining time for the upload to finish.
             * - `progress`: Percentage of the file already uploaded.
             * - `speed`: Upload speed in kB/s.
             * - `size`: File size in bytes.
             * - `totalStr`: Human-readable total size of the file.
             * - `loaded`: Bytes transferred so far.
             * - `loadedStr`: Human-readable uploaded size at the moment.
             * - `status`: Status of the upload process.
             * - `error`: Error message in case the upload failed.
             * - `abort`: True if the file was canceled by the user.
             * - `complete`: True when the file was transferred to the server.
             * - `uploading`: True while transferring data to the server.
             */
            files: {
              type: Array,
              notify: true,
              value: function() {
                return [];
              }
            },

            /**
             * Limit of files to upload, by default it is unlimited. If the value is
             * set to one, native file browser will prevent selecting multiple files.
             */
            maxFiles: {
              type: Number,
              value: Infinity
            },

            /**
             * Specifies if the maximum number of files have been uploaded
             */
            maxFilesReached: {
              type: Boolean,
              value: false,
              notify: true,
              readOnly: true,
              computed: '_maxFilesAdded(maxFiles, files.length)'
            },

            /**
             * Specifies the types of files that the server accepts.
             * Syntax: a comma-separated list of MIME type patterns (wildcards are
             * allowed) or file extensions.
             * Notice that MIME types are widely supported, while file extensions
             * are only implemented in certain browsers, so avoid using it.
             * Example: accept="video/*,image/tiff" or accept=".pdf,audio/mp3"
             */
            accept: {
              type: String,
              value: ''
            },

            /**
             * Specifies the maximum file size in bytes allowed to upload.
             * Notice that it is a client-side constraint, which will be checked before
             * sending the request. Obviously you need to do the same validation in
             * the server-side and be sure that they are aligned.
             */
            maxFileSize: {
              type: Number,
              value: Infinity
            },

            /**
             * Specifies if the dragover is validated with maxFiles and
             * accept properties.
             */
            _dragoverValid: {
              type: Boolean,
              value: false,
              observer: '_dragoverValidChanged'
            },

            /**
             * Specifies the 'name' property at Content-Disposition
             */
            formDataName: {
              type: String,
              value: 'file'
            },

            /**
             * Prevents upload(s) from immediately uploading upon adding file(s).
             * When set, you must manually trigger uploads using the `uploadFiles` method
             */
            noAuto: {
              type: Boolean,
              value: false
            },

            /**
             * Set the withCredentials flag on the request.
             */
            withCredentials: {
              type: Boolean,
              value: false
            },

            /**
             * Pass-through to input's capture attribute. Allows user to trigger device inputs
             * such as camera or microphone immediately.
             */
            capture: String,

            /**
             * The object used to localize this component.
             * For changing the default localization, change the entire
             * _i18n_ object or just the property you want to modify.
             *
             * The object has the following JSON structure and default values:

            {
              dropFiles: {
              one: 'Drop file here
              many: 'Drop files here
              },
              addFiles: {
              one: 'Select File...',
              many: 'Upload Files...'
              },
              cancel: 'Cancel',
              error: {
              tooManyFiles: 'Too Many Files.',
              fileIsTooBig: 'File is Too Big.',
              incorrectFileType: 'Incorrect File Type.'
              },
              uploading: {
              status: {
                connecting: 'Connecting...',
                stalled: 'Stalled.',
                processing: 'Processing File...',
                held: 'Queued'
              },
              remainingTime: {
                prefix: 'remaining time: ',
                unknown: 'unknown remaining time'
              },
              error: {
                serverUnavailable: 'Server Unavailable',
                unexpectedServerError: 'Unexpected Server Error',
                forbidden: 'Forbidden'
              }
              },
              units: {
              size: ['B', 'kB', 'MB', 'GB', 'TB', 'PB', 'EB', 'ZB', 'YB']
              },
              formatSize: function(bytes) {
              // returns the size followed by the best suitable unit
              },
              formatTime: function(seconds, [secs, mins, hours]) {
              // returns a 'HH:MM:SS' string
              }
            }

            *
            * @default {English}
            */
            i18n: {
              type: Object,
              value: function() {
                return {
                  dropFiles: {
                    one: 'Drop file here',
                    many: 'Drop files here'
                  },
                  addFiles: {
                    one: 'Select File...',
                    many: 'Upload Files...'
                  },
                  cancel: 'Cancel',
                  error: {
                    tooManyFiles: 'Too Many Files.',
                    fileIsTooBig: 'File is Too Big.',
                    incorrectFileType: 'Incorrect File Type.'
                  },
                  uploading: {
                    status: {
                      connecting: 'Connecting...',
                      stalled: 'Stalled.',
                      processing: 'Processing File...',
                      held: 'Queued'
                    },
                    remainingTime: {
                      prefix: 'remaining time: ',
                      unknown: 'unknown remaining time'
                    },
                    error: {
                      serverUnavailable: 'Server Unavailable',
                      unexpectedServerError: 'Unexpected Server Error',
                      forbidden: 'Forbidden'
                    }
                  },
                  units: {
                    size: ['B', 'kB', 'MB', 'GB', 'TB', 'PB', 'EB', 'ZB', 'YB']
                  }
                };
              }
            }
          };
        }

        ready() {
          super.ready();
          this.addEventListener('dragover', this._onDragover.bind(this));
          this.addEventListener('dragleave', this._onDragleave.bind(this));
          this.addEventListener('drop', this._onDrop.bind(this));
          this.addEventListener('file-retry', this._onFileRetry.bind(this));
          this.addEventListener('file-abort', this._onFileAbort.bind(this));
          this.addEventListener('file-remove', this._onFileRemove.bind(this));
          this.addEventListener('file-start', this._onFileStart.bind(this));
        }

        _formatSize(bytes) {
          if (typeof this.i18n.formatSize === 'function') {
            return this.i18n.formatSize(bytes);
          }

          // https://wiki.ubuntu.com/UnitsPolicy
          const base = this.i18n.units.sizeBase || 1000;
          const unit = ~~(Math.log(bytes) / Math.log(base));
          const dec = Math.max(0, Math.min(3, unit - 1));
          const size = parseFloat((bytes / Math.pow(base, unit)).toFixed(dec));
          return size + ' ' + this.i18n.units.size[unit];
        }

        _splitTimeByUnits(time) {
          const unitSizes = [60, 60, 24, Infinity];
          const timeValues = [0];

          for (var i = 0; i < unitSizes.length && time > 0; i++) {
            timeValues[i] = time % unitSizes[i];
            time = Math.floor(time / unitSizes[i]);
          }

          return timeValues;
        }

        _formatTime(seconds, split) {
          if (typeof this.i18n.formatTime === 'function') {
            return this.i18n.formatTime(seconds, split);
          }

          // Fill HH:MM:SS with leading zeros
          while (split.length < 3) {
            split.push(0);
          }

          return split
            .reverse()
            .map((number) => {
              return (number < 10 ? '0' : '') + number;
            })
            .join(':');
        }

        _formatFileProgress(file) {
          return file.totalStr + ': ' +
              file.progress + '% (' +
              (file.loaded > 0 ?
                this.i18n.uploading.remainingTime.prefix + file.remainingStr :
                this.i18n.uploading.remainingTime.unknown) +
            ')';
        }

        _maxFilesAdded(maxFiles, numFiles) {
          return maxFiles >= 0 && numFiles >= maxFiles;
        }

        _onDragover(event) {
          event.preventDefault();
          if (!this.nodrop && !this._dragover) {
            this._dragoverValid = !this.maxFilesReached;
            this._dragover = true;
          }
          event.dataTransfer.dropEffect = !this._dragoverValid || this.nodrop ? 'none' : 'copy';
        }

        _onDragleave(event) {
          event.preventDefault();
          if (this._dragover && !this.nodrop) {
            this._dragover = this._dragoverValid = false;
          }
        }

        _onDrop(event) {
          if (!this.nodrop) {
            event.preventDefault();
            this._dragover = this._dragoverValid = false;
            this._addFiles(event.dataTransfer.files);
          }
        }

        // Override for tests
        _createXhr() {
          return new XMLHttpRequest();
        }

        _configureXhr(xhr) {
          if (typeof this.headers == 'string') {
            try {
              this.headers = JSON.parse(this.headers);
            } catch (e) {
              this.headers = undefined;
            }
          }
          for (var key in this.headers) {
            xhr.setRequestHeader(key, this.headers[key]);
          }
          if (this.timeout) {
            xhr.timeout = this.timeout;
          }
          xhr.withCredentials = this.withCredentials;
        }

        _setStatus(file, total, loaded, elapsed) {
          file.elapsed = elapsed;
          file.elapsedStr = this._formatTime(file.elapsed, this._splitTimeByUnits(file.elapsed));
          file.remaining = Math.ceil(elapsed * (total / loaded - 1));
          file.remainingStr = this._formatTime(file.remaining, this._splitTimeByUnits(file.remaining));
          file.speed = ~~(total / elapsed / 1024);
          file.totalStr = this._formatSize(total);
          file.loadedStr = this._formatSize(loaded);
          file.status = this._formatFileProgress(file);
        }

        /**
         * Triggers the upload of any files that are not completed
         *
         * @param {Array} [files] - Files being uploaded. Defaults to all outstanding files
         */
        uploadFiles(files) {
          files = files || this.files;
          files = files.filter(file => (!file.complete));
          Array.prototype.forEach.call(files, this._uploadFile.bind(this));
        }

        _uploadFile(file) {
          if (file.uploading) {
            return;
          }

          const ini = Date.now();
          const xhr = file.xhr = this._createXhr(file);

          let stalledId, last;
          // onprogress is called always after onreadystatechange
          xhr.upload.onprogress = (e) => {
            clearTimeout(stalledId);

            last = Date.now();
            const elapsed = (last - ini) / 1000;
            const loaded = e.loaded, total = e.total, progress = ~~(loaded / total * 100);
            file.loaded = loaded;
            file.progress = progress;
            file.indeterminate = loaded <= 0 || loaded >= total;

            if (file.error) {
              file.indeterminate = file.status = undefined;
            } else if (!file.abort) {
              if (progress < 100) {
                this._setStatus(file, total, loaded, elapsed);
                stalledId = setTimeout(() => {
                  file.status = this.i18n.uploading.status.stalled;
                  this._notifyFileChanges(file);
                }, 2000);
              } else {
                file.loadedStr = file.totalStr;
                file.status = this.i18n.uploading.status.processing;
                file.uploading = false;
              }
            }

            this._notifyFileChanges(file);
            this.dispatchEvent(new CustomEvent('upload-progress', {detail: {file, xhr}}));
          };

          // More reliable than xhr.onload
          xhr.onreadystatechange = () => {
            if (xhr.readyState == 4) {
              clearTimeout(stalledId);
              file.indeterminate = file.uploading = false;
              if (file.abort) {
                this._notifyFileChanges(file);
                return;
              }
              file.status = '';
              // Custom listener can modify the default behavior either
              // preventing default, changing the xhr, or setting the file error
              const evt = this.dispatchEvent(
                new CustomEvent('upload-response', {
                  detail: {file, xhr},
                  cancelable: true
                })
              );

              if (!evt) {
                return;
              }
              if (xhr.status === 0) {
                file.error = this.i18n.uploading.error.serverUnavailable;
              } else if (xhr.status >= 500) {
                file.error = this.i18n.uploading.error.unexpectedServerError;
              } else if (xhr.status >= 400) {
                file.error = this.i18n.uploading.error.forbidden;
              }

              file.complete = !file.error;
              this.dispatchEvent(
                new CustomEvent(`upload-${file.error ? 'error' : 'success'}`, {
                  detail: {file, xhr}
                })
              );
              this._notifyFileChanges(file);
            }
          };

          const formData = new FormData();

          file.uploadTarget = this.target || '';
          file.formDataName = this.formDataName;

          const evt = this.dispatchEvent(
            new CustomEvent('upload-before', {
              detail: {file, xhr},
              cancelable: true
            })
          );
          if (!evt) {
            return;
          }

          formData.append(file.formDataName, file, file.name);

          xhr.open(this.method, file.uploadTarget, true);
          this._configureXhr(xhr);

          file.status = this.i18n.uploading.status.connecting;
          file.uploading = file.indeterminate = true;
          file.complete = file.abort = file.error = file.held = false;

          xhr.upload.onloadstart = () => {
            this.dispatchEvent(
              new CustomEvent('upload-start', {
                detail: {file, xhr}
              })
            );
            this._notifyFileChanges(file);
          };


          // Custom listener could modify the xhr just before sending it
          // preventing default
          const uploadEvt = this.dispatchEvent(
            new CustomEvent('upload-request', {
              detail: {file, xhr, formData},
              cancelable: true
            })
          );
          if (uploadEvt) {
            xhr.send(formData);
          }
        }

        _retryFileUpload(file) {
          const evt = this.dispatchEvent(
            new CustomEvent('upload-retry', {
              detail: {file, xhr: file.xhr},
              cancelable: true
            })
          );
          if (evt) {
            this._uploadFile(file);
          }
        }

        _abortFileUpload(file) {
          const evt = this.dispatchEvent(
            new CustomEvent('upload-abort', {
              detail: {file, xhr: file.xhr},
              cancelable: true
            })
          );
          if (evt) {
            file.abort = true;
            if (file.xhr) {
              file.xhr.abort();
            }
            this._notifyFileChanges(file);
          }
        }

        _notifyFileChanges(file) {
          var p = 'files.' + this.files.indexOf(file) + '.';
          for (var i in file) {
            if (file.hasOwnProperty(i)) {
              this.notifyPath(p + i, file[i]);
            }
          }
        }

        _addFiles(files) {
          Array.prototype.forEach.call(files, this._addFile.bind(this));
        }

        /**
         * Add the file for uploading. Called internally for each file after picking files from dialog or dropping files.
         *
         * @param {File} file File being added
         */
        _addFile(file) {
          if (this.maxFilesReached) {
            this.dispatchEvent(
              new CustomEvent('file-reject', {
                detail: {file, error: this.i18n.error.tooManyFiles}
              })
            );
            return;
          }
          if (this.maxFileSize >= 0 && file.size > this.maxFileSize) {
            this.dispatchEvent(
              new CustomEvent('file-reject', {
                detail: {file, error: this.i18n.error.fileIsTooBig}
              })
            );
            return;
          }
          const fileExt = file.name.match(/\.[^\.]*$|$/)[0];
          const re = new RegExp('^(' + this.accept.replace(/[, ]+/g, '|').replace(/\/\*/g, '/.*') + ')$', 'i');
          if (this.accept && !(re.test(file.type) || re.test(fileExt))) {
            this.dispatchEvent(
              new CustomEvent('file-reject', {
                detail: {file, error: this.i18n.error.incorrectFileType}
              })
            );
            return;
          }
          file.loaded = 0;
          file.held = true;
          file.status = this.i18n.uploading.status.held;
          this.unshift('files', file);

          if (!this.noAuto) {
            this._uploadFile(file);
          }
        }

        /**
         * Remove file from upload list. Called internally if file upload was canceled.
         * @param {File} file File to remove
         */
        _removeFile(file) {
          this.splice('files', this.files.indexOf(file), 1);
        }

        _onAddFilesTouchEnd(e) {
          // Cancel the event to avoid the following click event
          e.preventDefault();
          this._onAddFilesClick();
        }

        _onAddFilesClick() {
          if (this.maxFilesReached) {
            return;
          }

          this.$.fileInput.value = '';
          this.$.fileInput.click();
        }

        _onFileInputChange(event) {
          this._addFiles(event.target.files);
        }

        _onFileStart(event) {
          this._uploadFile(event.detail.file);
        }

        _onFileRetry(event) {
          this._retryFileUpload(event.detail.file);
        }

        _onFileAbort(event) {
          this._abortFileUpload(event.detail.file);
        }

        _onFileRemove(event) {
          event.stopPropagation();
          this._removeFile(event.detail.file);
        }

        _dragoverChanged(dragover) {
          dragover ? this.setAttribute('dragover', dragover) : this.removeAttribute('dragover');
        }

        _dragoverValidChanged(dragoverValid) {
          dragoverValid ? this.setAttribute('dragover-valid', dragoverValid) : this.removeAttribute('dragover-valid');
        }

        _i18nPlural(value, plural) {
          return value == 1 ? plural.one : plural.many;
        }

        _isMultiple() {
          return this.maxFiles != 1;
        }

        /**
        * Fired when a file cannot be added to the queue due to a constrain:
        *  file-size, file-type or maxFiles
        *
        * @event file-reject
        * @param {Object} detail
        * @param {Object} detail.file the file added
        * @param {Object} detail.error the cause
        */

        /**
        * Fired before the XHR is opened. Could be used for changing the request
        * URL. If the default is prevented, then XHR would not be opened.
        *
        * @event upload-before
        * @param {Object} detail
        * @param {Object} detail.xhr the xhr
        * @param {Object} detail.file the file being uploaded
        * @param {Object} detail.file.uploadTarget the upload request URL, initialized with the value of vaadin-upload `target` property
        */

        /**
        * Fired when the XHR has been opened but not sent yet. Useful for appending
        * data keys to the FormData object, for changing some parameters like
        * headers, etc. If the event is defaultPrevented, `vaadin-upload` will not
        * send the request allowing the user to do something on his own.
        *
        * @event upload-request
        * @param {Object} detail
        * @param {Object} detail.xhr the xhr
        * @param {Object} detail.file the file being uploaded
        * @param {Object} detail.formData the FormData object
        */

        /**
        * Fired when the XHR is sent.
        *
        * @event upload-start
        * @param {Object} detail
        * @param {Object} detail.xhr the xhr
        * @param {Object} detail.file the file being uploaded
        */

        /**
        * Fired as many times as the progress is updated.
        *
        * @event upload-progress
        * @param {Object} detail
        * @param {Object} detail.xhr the xhr
        * @param {Object} detail.file the file being uploaded with loaded info
        */

        /**
        * Fired when we have the actual server response, and before the component
        * analyses it. It's useful for developers to make the upload fail depending
        * on the server response. If the event is defaultPrevented the vaadin-upload
        * will return allowing the user to do something on his own like retry the
        * upload, etc. since he has full access to the `xhr` and `file` objects.
        * Otherwise, if the event is not prevented default `vaadin-upload` continues
        * with the normal workflow checking the `xhr.status` and `file.error`
        * which also might be modified by the user to force a customized response.
        *
        * @event upload-response
        * @param {Object} detail
        * @param {Object} detail.xhr the xhr
        * @param {Object} detail.file the file being uploaded
        */

        /**
        * Fired in case the upload process succeed.
        *
        * @event upload-success
        * @param {Object} detail
        * @param {Object} detail.xhr the xhr
        * @param {Object} detail.file the file being uploaded with loaded info
        */

        /**
        * Fired in case the upload process failed.
        *
        * @event upload-error
        * @param {Object} detail
        * @param {Object} detail.xhr the xhr
        * @param {Object} detail.file the file being uploaded
        */

        /**
        * Fired when retry upload is requested. If the default is prevented, then
        * retry would not be performed.
        *
        * @event upload-retry
        * @param {Object} detail
        * @param {Object} detail.xhr the previous upload xhr
        * @param {Object} detail.file the file being uploaded
        */

        /**
        * Fired when retry abort is requested. If the default is prevented, then the
        * file upload would not be aborted.
        *
        * @event upload-abort
        * @param {Object} detail
        * @param {Object} detail.xhr the xhr
        * @param {Object} detail.file the file being uploaded
        */
      }

      customElements.define(UploadElement.is, UploadElement);

      /**
       * @namespace Vaadin
       */
      window.Vaadin.UploadElement = UploadElement;
    })();
  </script>
</dom-module><|MERGE_RESOLUTION|>--- conflicted
+++ resolved
@@ -101,11 +101,7 @@
         }
 
         static get version() {
-<<<<<<< HEAD
-          return '4.0.0-pre.3';
-=======
           return '4.2.0-alpha1';
->>>>>>> b263a51d
         }
 
         static get properties() {
