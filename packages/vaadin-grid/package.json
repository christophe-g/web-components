--- conflicted
+++ resolved
@@ -1,11 +1,6 @@
 {
-<<<<<<< HEAD
   "name": "@vaadin/vaadin-grid",
-  "version": "5.0.0-pre.5",
-=======
-  "name": "vaadin-grid",
   "version": "5.1.0-alpha1",
->>>>>>> d8ebc857
   "description": "A free, flexible and high-quality Web Component for showing large amounts of tabular data",
   "main": "vaadin-grid.html",
   "author": "Vaadin Ltd",
