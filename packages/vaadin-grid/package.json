--- conflicted
+++ resolved
@@ -10,13 +10,8 @@
   },
   "homepage": "https://vaadin.com/elements",
   "devDependencies": {
-<<<<<<< HEAD
-    "coveralls": "^2.11.3",
+    "coveralls": "2.11.3",
     "eslint-config-vaadin": "^0.2.0",
-=======
-    "coveralls": "2.11.3",
-    "eslint-config-vaadin": "^0.1.0",
->>>>>>> f130e2fb
     "eslint-plugin-html": "^1.7.0",
     "gemini": "^4.17.1",
     "gemini-polyserve": "^1.0.0",
