<!--
@license
Copyright (c) 2017 Vaadin Ltd.
This program is available under Apache License Version 2.0, available at https://vaadin.com/license/
-->

<link rel="import" href="../../polymer/polymer-element.html">
<link rel="import" href="../../polymer/lib/utils/templatize.html">
<link rel="import" href="../../vaadin-overlay/src/vaadin-overlay.html">
<link rel="import" href="../../vaadin-element-mixin/vaadin-element-mixin.html">

<dom-module id="vaadin-dialog-overlay-styles" theme-for="vaadin-dialog-overlay">
  <template>
    <style>
      /*
        NOTE(platosha): Make some min-width to prevent collapsing of the content
        taking the parent width, e. g., <vaadin-grid> and such.
      */
      [part="content"] {
        min-width: 12em; /* matches the default <vaadin-text-field> width */
      }
    </style>
  </template>
</dom-module>

<dom-module id="vaadin-dialog">
  <template>
    <style>
      :host {
        display: none;
      }
    </style>

    <vaadin-dialog-overlay id="overlay"
      on-opened-changed="_onOverlayOpened"
      with-backdrop
      focus-trap>
    </vaadin-dialog-overlay>
  </template>
  <script>
    (function() {
      /**
       * @namespace Vaadin
       */
      window.Vaadin = window.Vaadin || {};

      /**
       * The overlay element.
       *
       * ### Styling
       *
       * See [`<vaadin-overlay>` documentation](https://github.com/vaadin/vaadin-overlay/blob/master/src/vaadin-overlay.html)
       * for `<vaadin-dialog-overlay>` parts.
       *
       * @memberof Vaadin
       * @private
       */
      class DialogOverlayElement extends Vaadin.OverlayElement {
        static get is() {
          return 'vaadin-dialog-overlay';
        }
      }

      customElements.define(DialogOverlayElement.is, DialogOverlayElement);


      /**
       * `<vaadin-dialog>` is a Polymer 2 element for customized modal dialogs.
       *
       * ```html
       * <vaadin-dialog opened>
       *   <template>
       *     Sample dialog
       *   </template>
       * </vaadin-dialog>
       * ```
       *
       * ### Styling
       *
       * See [`<vaadin-overlay>` documentation](https://github.com/vaadin/vaadin-overlay/blob/master/src/vaadin-overlay.html)
       * for `<vaadin-dialog-overlay>` parts.
       *
       * See [ThemableMixin – how to apply styles for shadow parts](https://github.com/vaadin/vaadin-themable-mixin/wiki)
       *
       * @memberof Vaadin
       * @mixes Vaadin.ElementMixin
       * @demo demo/index.html
       */
      class DialogElement extends Vaadin.ElementMixin(Polymer.Element) {
        static get is() {
          return 'vaadin-dialog';
        }

        static get version() {
<<<<<<< HEAD
          return '2.0.0-pre.3';
=======
          return '2.1.0-alpha1';
>>>>>>> 4ab21693
        }

        static get properties() {
          return {
            /**
             * True if the overlay is currently displayed.
             */
            opened: {
              type: Boolean,
              value: false,
              notify: true
            },

            /**
             * Set to true to disable closing dialog on outside click
             */
            noCloseOnOutsideClick: {
              type: Boolean,
              value: false
            },

            /**
             * Set to true to disable closing dialog on Escape press
             */
            noCloseOnEsc: {
              type: Boolean,
              value: false
            },

            _contentTemplate: Object
          };
        }

        static get observers() {
          return ['_openedChanged(opened)'];
        }

        ready() {
          super.ready();
          this.$.overlay.setAttribute('role', 'dialog');
          this.$.overlay.addEventListener('vaadin-overlay-outside-click', this._handleOutsideClick.bind(this));
          this.$.overlay.addEventListener('vaadin-overlay-escape-press', this._handleEscPress.bind(this));
        }

        disconnectedCallback() {
          super.disconnectedCallback();
          this.opened = false;
        }

        _openedChanged(opened) {
          if (opened && !this._instance) {
            this.$.overlay.template = this.querySelector('template');
          }
          this.$.overlay.opened = opened;
        }

        _onOverlayOpened(e) {
          if (e.detail.value === false) {
            this.opened = false;
          }
        }

        /**
         * Close the dialog if `noCloseOnOutsideClick` isn't set to true
         */
        _handleOutsideClick(e) {
          if (this.noCloseOnOutsideClick) {
            e.preventDefault();
          }
        }

        /**
         * Close the dialog if `noCloseOnEsc` isn't set to true
         */
        _handleEscPress(e) {
          if (this.noCloseOnEsc) {
            e.preventDefault();
          }
        }
      }

      customElements.define(DialogElement.is, DialogElement);

      window.Vaadin.DialogElement = DialogElement;
    })();
  </script>
</dom-module><|MERGE_RESOLUTION|>--- conflicted
+++ resolved
@@ -92,11 +92,7 @@
         }
 
         static get version() {
-<<<<<<< HEAD
-          return '2.0.0-pre.3';
-=======
           return '2.1.0-alpha1';
->>>>>>> 4ab21693
         }
 
         static get properties() {
