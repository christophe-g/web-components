--- conflicted
+++ resolved
@@ -32,13 +32,8 @@
   "devDependencies": {
     "iron-component-page": "^3.0.0",
     "iron-meta": "^2.0.0",
-<<<<<<< HEAD
-    "vaadin-demo-helpers": "vaadin/vaadin-demo-helpers#p3-preview"
-=======
-    "elements-demo-resources": "^2.0.0",
-    "vaadin-demo-helpers": "^1.0.0",
-    "vaadin-text-field": "^2.0.0"
->>>>>>> da996e5f
+    "vaadin-demo-helpers": "vaadin/vaadin-demo-helpers#p3-preview",
+    "vaadin-text-field": "vaadin/vaadin-text-field#p3-preview"
   },
   "variants": {
     "1.x": {
