--- conflicted
+++ resolved
@@ -16,12 +16,11 @@
   - POLYMER=3
 
 script:
-<<<<<<< HEAD
   - if [[ "$POLYMER" = "2" ]]; then
       npm install &&
       if [[ "$TRAVIS_EVENT_TYPE" != "pull_request" && "$TRAVIS_BRANCH" != quick/* ]]; then
-        npm i --no-save gemini@^4.0.0 gemini-sauce gemini-polyserve;
-        gemini test test/visual;
+        npm i --no-save gemini@^4.0.0 gemini-sauce gemini-polyserve &&
+        gemini test test/visual && gemini test test/visual -c .gemini-chrome.yml;
       fi;
     fi
 
@@ -37,9 +36,4 @@
   - if [[ "$TRAVIS_EVENT_TYPE" = "cron" ]]; then
       npm install &&
       polymer test --env saucelabs-cron;
-=======
-  - if [[ "$TRAVIS_EVENT_TYPE" != "pull_request" && "$TRAVIS_BRANCH" != quick/* ]]; then
-      npm i --no-save gemini@^4.0.0 gemini-sauce gemini-polyserve &&
-      gemini test test/visual && gemini test test/visual -c .gemini-chrome.yml;
->>>>>>> d563904f
     fi